#include <torch/csrc/distributed/c10d/reducer.h>

#include <functional>

#include <c10/core/DeviceGuard.h>
#include <c10/core/StreamGuard.h>
#include <c10/util/Exception.h>
#include <torch/csrc/autograd/engine.h>
#include <torch/csrc/autograd/function_hook.h>
#include <torch/csrc/autograd/functions/accumulate_grad.h>
#include <torch/csrc/autograd/profiler.h>
#include <torch/csrc/autograd/utils/grad_layout_contract.h>
#include <torch/csrc/autograd/utils/lambda_post_hook.h>
#include <torch/csrc/distributed/c10d/comm.h>
#include <torch/csrc/utils/hash.h>
#include <torch/csrc/utils/memory.h>

namespace c10d {
namespace {

inline int64_t current_time_in_nanos() {
  return torch::autograd::profiler::getTime();
}

} // namespace

Reducer::Reducer(
    std::vector<std::vector<torch::autograd::Variable>> replicas,
    std::vector<std::vector<size_t>> bucket_indices,
    std::shared_ptr<c10d::ProcessGroup> process_group,
    std::vector<std::vector<bool>> expect_sparse_gradients,
    int64_t bucket_bytes_cap,
    bool find_unused_parameters)
    : replicas_(std::move(replicas)),
      process_group_(std::move(process_group)),
      expect_sparse_gradients_(std::move(expect_sparse_gradients)),
      expect_autograd_hooks_(false),
      require_finalize_(false),
      next_bucket_(0),
      has_marked_unused_parameters_(false),
      find_unused_parameters_(find_unused_parameters),
      local_used_maps_reduced_(false),
      backward_stats_base_(0),
      has_rebuilt_bucket_(false),
      bucket_bytes_cap_(bucket_bytes_cap),
      comm_hook_(nullptr) {
  C10_LOG_API_USAGE_ONCE("torch.distributed.ddp.reducer");
  TORCH_CHECK(replicas_.size() >= 1, "Expected at least one model replica.");
  TORCH_CHECK(replicas_[0].size() >= 1, "Expected at least one parameter.");

  // If `expect_sparse_gradients` is not specified, initialize it such that
  // we do not expect sparse gradients for any parameter.
  if (expect_sparse_gradients_.empty()) {
    expect_sparse_gradients_ = std::vector<std::vector<bool>>(
        replicas_.size(), std::vector<bool>(replicas_[0].size(), false));
  }
  TORCH_INTERNAL_ASSERT(expect_sparse_gradients_.size() == replicas_.size());

  // Corresponding params' layouts (strides) must match across
  // replicas within this process and across processes.
  // (see Note:  "Gradient Layout Contract" in initialize_buckets).
  verify_replicas_within_process();
  verify_replica0_across_processes();

  // Initialize variable bucketing.
  // This can be reinitialized later after capturing runtime information.
  initialize_buckets(std::move(bucket_indices));

  // All variables are expected to have their `grad_fn` set to the gradient
  // accumulation function (since they are leafs in the autograd graph).
  // We store pointers to these functions such that we can check if they are
  // used in an autograd pass. If they are not, we know their grad tensors
  // can be marked as ready for reduction.
  {
    const auto replica_count = replicas_.size();
    grad_accumulators_.resize(replica_count);
    for (size_t replica_index = 0; replica_index < replica_count;
         replica_index++) {
      const auto variable_count = replicas_[replica_index].size();
      grad_accumulators_[replica_index].resize(variable_count);
      for (size_t variable_index = 0; variable_index < variable_count;
           variable_index++) {
        auto& variable = replicas_[replica_index][variable_index];
        const auto index = VariableIndex{
            .replica_index = replica_index,
            .variable_index = variable_index,
        };

        // The gradient accumulator function is lazily initialized once.
        // Therefore we can use its presence in the autograd graph as
        // evidence that the parameter has participated in an iteration.
        auto grad_accumulator =
            torch::autograd::impl::grad_accumulator(variable);

        using torch::distributed::autograd::ThreadLocalDistAutogradContext;
        // Hook to execute after the gradient accumulator has executed.
        hooks_.emplace_back(
            grad_accumulator->add_post_hook(
                torch::make_unique<torch::autograd::utils::LambdaPostHook>(
                    [=](const torch::autograd::variable_list& outputs,
                        const torch::autograd::variable_list& /* unused */) {
                      this->rpc_context_.set(
                          ThreadLocalDistAutogradContext::getContextPtr());
                      this->autograd_hook(index);
                      return outputs;
                    })),
            grad_accumulator);

        // Map raw function pointer to replica index and parameter index.
        // This is used later on when the autograd graph is traversed
        // to check for parameters for which no gradient is computed.
        func_[grad_accumulator.get()] = index;

        // The gradient accumulator is stored as weak_ptr in the autograd
        // metadata of the variable, so we have to keep it alive here for
        // the raw pointer to be valid.
        grad_accumulators_[replica_index][variable_index] =
            std::move(grad_accumulator);
      }
    }
  }

  // Initialize backward stats vector.
  {
    const auto replica_count = replicas_.size();
    backward_stats_.resize(replica_count);
    const auto variable_count = replicas_[0].size();
    std::for_each(
        backward_stats_.begin(),
        backward_stats_.end(),
        [=](std::vector<int64_t>& v) { v.resize(variable_count); });
  }

  // See Note [Skip allreducing local_used_maps_dev]
  if (find_unused_parameters_) {
    // Initialize locally used parameter maps
    {
      const auto replica_count = replicas_.size();
      const auto variable_count = replicas_[0].size();
      local_used_maps_.resize(replica_count);
      local_used_maps_dev_.resize(replica_count);

      for (size_t i = 0; i < replica_count; i++) {
        at::TensorOptions options;
        options = options.dtype(at::kInt);

        if (replicas_[i][0].is_cuda()) {
          at::DeviceGuard g(replicas_[i][0].device());
          local_used_maps_[i] = at::zeros(
              {static_cast<long>(variable_count)}, options.pinned_memory(true));
        } else {
          local_used_maps_[i] =
              at::zeros({static_cast<long>(variable_count)}, options);
        }

        // This tensor needs to be on the same device as replica because backend
        // such as NCCL may not support CPU tensors, and hence it might not work
        // if we always put it on CPU.
        options = options.device(replicas_[i][0].device());
        local_used_maps_dev_[i] =
            at::empty({static_cast<long>(variable_count)}, options);
      }
    }
  }
}

// Note [Skip allreducing local_used_maps_dev]
// ~~~~~~~~~~~~~~~~~~~~~~~~~~
// If find_unused_parameters_ is set to false, there is no need to allreduce
// local_used_maps_dev_, because all parameters will be reduced anyway.
// Therefore, we can avoid allocating memory for local_used_maps and
// local_used_maps_dev_ if find_unused_parameters_ is false.

// Note [DDP Communication Hook]
// ~~~~~~~~~~~~~~~~~~~~~~~~~~
// If DDP communication hook is not registered, the reducer reduces the buckets
// by just calling allreduce. If registered, it calls the hook and uses future
// work handle. If registered, reducer also skips dividing grads by world size.
// The reason for this is that the communication hook is expected to completely
// override how we perform communication and the user should have complete
// control over how the grads are handled.
//
// DDP communication hook is an enhancement that provides a hook which can be
// used to override how DDP communicates gradients across ranks, this can be
// used for algorithms like Gradient Compression/GossipGrad. This hook can be
// registered from Python API using `register_comm_hook`. `PythonCommHook`
// enables registering a Python hook and is a sub class of `CommHookInterface`.
// `CommHookInterface` can be used to implement CPP hooks in the future.

Reducer::~Reducer() noexcept(false) {
  // Remove all hooks on variables registered by this Reducer. This is necessary
  // to make DDP failure recoverable. Otherwise, multiple Reducer instances
  // (from recoveries) will add their hooks to the original model, and those
  // hooks will try to invoke methods on a deleted Reducer objects.
  for (auto& hook : hooks_) {
    auto& key = hook.first;
    auto& grad_accumulator = hook.second;
    TORCH_CHECK(
        grad_accumulator->del_post_hook(key),
        "Reducer attempts to delete a non-existing hook.");
  }
}

// Verifies replicas in this process treat the same number of params,
// all params require grad, and corresponding params across replicas
// have the same dtype/size/layout.
void Reducer::verify_replicas_within_process() {
  const auto replica_count = replicas_.size();
  for (size_t replica_index = 0; replica_index < replica_count;
       replica_index++) {
    const auto variable_count = replicas_[replica_index].size();
    TORCH_CHECK(
        replicas_[replica_index].size() == replicas_[0].size(),
        "Model replicas must have an equal number of parameters.");
    TORCH_CHECK(
        expect_sparse_gradients_[replica_index].size() ==
            expect_sparse_gradients_[0].size(),
        "Expected number of entries in expect_sparse_gradients ",
        "to be equal across replicas.");
    for (size_t variable_index = 0; variable_index < variable_count;
         variable_index++) {
      TORCH_CHECK(
          replicas_[replica_index][variable_index].requires_grad(),
          "Variables must require gradients (have `requires_grad` set).");
      TORCH_CHECK(
          replicas_[replica_index][variable_index].sizes() ==
              replicas_[0][variable_index].sizes(),
          "Variables across model replicas must have identical sizes.");
      TORCH_CHECK(
          replicas_[replica_index][variable_index].strides() ==
              replicas_[0][variable_index].strides(),
          "Variables across model replicas must have identical strides.");
      TORCH_CHECK(
          replicas_[replica_index][variable_index].dtype() ==
              replicas_[0][variable_index].dtype(),
          "Variables across model replicas must have identical dtype.");
      TORCH_CHECK(
          expect_sparse_gradients_[replica_index][variable_index] ==
              expect_sparse_gradients_[0][variable_index],
          "Expected the same variables across replicas to either both ",
          "or neither expect a sparse gradient.");
    }
  }
}

// Verifies corresponding params in replica 0 have the same sizes/strides
// across processes.
void Reducer::verify_replica0_across_processes() {
  size_t i = 0;
  for (const auto& t : replicas_[0]) {
    i += 2 * t.dim();
  }
  at::TensorOptions options;
  options = options.dtype(at::kLong);
  auto metadata = at::empty({static_cast<long>(i)}, options);

  // Technically, process 0 is the broadcast source, so only process 0 needs
  // to populate metadata.  But no harm keeping work aligned across processes.
  auto metadata_accessor = metadata.accessor<int64_t, 1>();
  i = 0;
  for (const auto& t : replicas_[0]) {
    for (const auto& sz : t.sizes()) {
      metadata_accessor[i++] = sz;
    }
    for (const auto& str : t.strides()) {
      metadata_accessor[i++] = str;
    }
  }

  auto metadata_dev = metadata.clone().to(replicas_[0][0].device());
  std::vector<at::Tensor> vec{metadata_dev};
  process_group_->broadcast(vec)->wait();

  // Technically, process 0 doesn't need to double-check metadata, because it
  // was the source.  But no harm keeping work aligned.
  auto control = at::empty({static_cast<long>(i)}, options);
  control.copy_(metadata_dev, /*non_blocking=*/false);
  auto control_accessor = control.accessor<int64_t, 1>();
  i = 0;
  for (size_t p = 0; p < replicas_[0].size(); p++) {
    const auto& t = replicas_[0][p];
    // I'd like to include which process we are in the message,
    // but ProcessGroup::getRank is not public!
    for (const auto& sz : t.sizes()) {
      TORCH_CHECK(
          sz == control_accessor[i++],
          "replicas[0][",
          p,
          "] in this process"
          " with sizes ",
          t.sizes(),
          " appears not to match sizes of the same param in process 0.");
    }
    for (const auto& str : t.strides()) {
      TORCH_CHECK(
          str == control_accessor[i++],
          "replicas[0][",
          p,
          "] in this process"
          " with strides ",
          t.strides(),
          " appears not to match strides of the same param in process 0.");
    }
  }
}

void Reducer::mark_variable_ready_dense(VariableIndex index) {
  const auto replica_index = index.replica_index;
  const auto variable_index = index.variable_index;
  const auto& bucket_index = variable_locators_[variable_index];
  auto& bucket = buckets_[bucket_index.bucket_index];
  auto& replica = bucket.replicas[replica_index];
  auto& variable = replica.variables[bucket_index.intra_bucket_index];
  const auto offset = replica.offsets[bucket_index.intra_bucket_index];
  const auto length = replica.lengths[bucket_index.intra_bucket_index];
  auto& bucket_view = replica.bucket_views[bucket_index.intra_bucket_index];

  runGradCallbackForVariable(variable, [&](auto& grad) {
    if (grad.defined()) {
      // Copy grad to bucket view buffer if grad and bucket_view are pointing
      // to different storages, and then let grad point to bucket_view
      // for saving memory and avoiding copies in subsquent iterations.
      // In most cases, the copy is needed only at first
      // iteration, there will be no copies in subsquent iterations.
      // In rare cases, if users explicitly set grad to be none after every
      // iteration, then it needs to copy grad to bucket_view in every
      // iteration.
      if (!grad.is_alias_of(bucket_view)) {
        // Ensure that the gradient type matches the bucket type.
        TORCH_CHECK(
            grad.options().type_equal(bucket_view.options()),
            "Expected ",
            bucket_view.toString(),
            ", got ",
            grad.toString());
        TORCH_INTERNAL_ASSERT(grad.device() == bucket_view.device());
        TORCH_INTERNAL_ASSERT(grad.numel() == bucket_view.numel());
        // AccumulateGrad doesn't HAVE to obey the grad layout contract.
        // The penalty for disobedience is reduced performance, not numerical
        // death. Warnings here help diagnose poor DDP performance.
        if (grad.strides() != bucket_view.strides()) {
          TORCH_WARN_ONCE(
              "Grad strides do not match bucket view strides. "
              "This may indicate grad was not created according to the "
              "gradient layout contract, or that the param's strides "
              "changed since DDP was constructed.  This is not an error, "
              "but may impair performance.\n"
              "grad.sizes() = ",
              grad.sizes(),
              ", strides() = ",
              grad.strides(),
              "\n",
              "bucket_view.sizes() = ",
              bucket_view.sizes(),
              ", strides() = ",
              bucket_view.strides());
        }
        // imitates wrapped_scalar_tensor in ATen/native/BinaryOps.cpp
        auto wrapped =
            c10::scalar_to_tensor(double(1.) / process_group_->getSize());
        wrapped.unsafeGetTensorImpl()->set_wrapped_number(true);
        // Divides while copying into the bucket view.
        at::native::mul_out(bucket_view, grad, wrapped);
        // Let grad point to bucket_view buffer.
        grad = bucket_view;
        // The grad is modified and need to be written back.
        return true;
      } else {
        // If grad and bucket view point to the same storage, no need to copy
        bucket_view.div_(process_group_->getSize());
      }
<<<<<<< HEAD
=======
      // See Note [DDP Communication Hook]
      if (comm_hook_ == nullptr) {
        // imitates wrapped_scalar_tensor in ATen/native/BinaryOps.cpp
        auto wrapped =
            c10::scalar_to_tensor(double(1.) / process_group_->getSize());
        wrapped.unsafeGetTensorImpl()->set_wrapped_number(true);
        // Divides while copying into the bucket view.
        at::native::mul_out(bucket_view, grad, wrapped);
      } else {
        bucket_view.copy_(grad);
      }
>>>>>>> 169dded2
    } else {
      bucket_view.zero_();
    }
    // The grad is not modified and doesn't need to be written back.
    return false;
  });
}

void Reducer::mark_variable_ready_sparse(VariableIndex index) {
  const auto replica_index = index.replica_index;
  const auto variable_index = index.variable_index;
  const auto& bucket_index = variable_locators_[variable_index];
  auto& bucket = buckets_[bucket_index.bucket_index];
  auto& replica = bucket.replicas[replica_index];
  auto& variable = replica.variables[bucket_index.intra_bucket_index];

  runGradCallbackForVariable(variable, [&](auto& grad) {
    TORCH_CHECK(grad.defined(), "Expected sparse gradient to be defined.");
    TORCH_CHECK(
        grad.options().layout() == c10::kSparse,
        "Expected variable to have sparse gradient.");

    // Sparse tensors cannot be grouped together with other sparse tensors
    // in a single reduction operation like we can for dense tensors.
    // Therefore, the `offsets` and `lengths` vectors in the bucket replica
    // struct are empty, and there is no pre-existing accumulation tensor.
    // Directly assign the sparse tensor to the `contents` field.
    replica.contents = grad;
    // See Note [DDP Communication Hook]
    if (comm_hook_ == nullptr) {
      replica.contents.div_(process_group_->getSize());
    }
    // The grad is modified in place and needs to be written back.
    return true;
  });
}

// The function `autograd_hook` is called after the gradient for a
// model parameter has been accumulated into its gradient tensor.
// This function is only to be called from the autograd thread.
void Reducer::autograd_hook(VariableIndex index) {
  std::lock_guard<std::mutex> lock(this->mutex_);

  // See Note [Skip allreducing local_used_maps_dev]
  if (find_unused_parameters_) {
    // Since it gets here, this param has been used for this iteration. We want
    // to mark it in local_used_maps_. During no_sync session, the same var can
    // be set multiple times, which is OK as does not affect correctness. As
    // long as it is used once during no_sync session, it is marked as used.
    local_used_maps_[index.replica_index][index.variable_index] = 1;
  }

  // Ignore if we don't expect to be called.
  // This may be the case if the user wants to accumulate gradients
  // for number of iterations before reducing them.
  if (!expect_autograd_hooks_) {
    return;
  }

  // Rebuild bucket only if 1) it is the first time to rebuild bucket 2)
  // find_unused_parameters_ is false, currently it does not support when there
  // are unused parameters 3) this backward pass needs to run allreduce. Here,
  // we just dump tensors and their parameter indices into rebuilt_params_ and
  // rebuilt_param_indices_ based on gradient arriving order, and then at the
  // end of finalize_backward(), buckets will be rebuilt based on
  // rebuilt_params_ and rebuilt_param_indices_, and then will be broadcasted
  // and intialized. Also we only need to dump tensors and parameter indcies of
  // one replica.
  if (!has_rebuilt_bucket_ && !find_unused_parameters_ &&
      index.replica_index == 0) {
    rebuilt_params_.push_back(
        replicas_[index.replica_index][index.variable_index]);
    rebuilt_param_indices_.push_back(index.variable_index);
  }

  // If `find_unused_parameters_` is true there may be model parameters that
  // went unused when computing the model output, they won't be part of the
  // autograd graph, and won't receive gradients. These parameters are
  // discovered in the `prepare_for_backward` function and their indexes stored
  // in the `unused_parameters_` vector.
  if (!has_marked_unused_parameters_ && find_unused_parameters_) {
    has_marked_unused_parameters_ = true;
    for (const auto& unused_index : unused_parameters_) {
      mark_variable_ready(unused_index);
    }
  }

  // Finally mark variable for which this function was originally called.
  mark_variable_ready(index);
}

void Reducer::mark_variable_ready(VariableIndex index) {
  const auto replica_index = index.replica_index;
  const auto variable_index = index.variable_index;
  TORCH_CHECK(replica_index < replicas_.size(), "Out of range replica index.");
  TORCH_CHECK(
      variable_index < variable_locators_.size(),
      "Out of range variable index.");
  backward_stats_[replica_index][variable_index] =
      current_time_in_nanos() - backward_stats_base_;

  // Any time we mark a variable ready (be it in line due to unused parameters,
  // or via an autograd hook), we require a call to the finalize function. If
  // this doesn't happen before the next iteration (or call to
  // `prepare_for_backwards`), we know something is wrong.
  require_finalize_ = true;

  const auto& bucket_index = variable_locators_[variable_index];
  auto& bucket = buckets_[bucket_index.bucket_index];
  auto& replica = bucket.replicas[replica_index];

  // Something is wrong if all variables contained in this bucket replica have
  // already been marked as ready.
  if (replica.pending == 0) {
    const auto common_error = c10::str(
        "Expected to mark a variable ready only once. ",
        "",
        "This error is caused by one of the following reasons: ",
        "1) Use of a module parameter outside the `forward` function. ",
        "Please make sure model parameters are not shared across multiple ",
        "concurrent forward-backward passes",
        "2) Reused parameters in multiple reentrant backward passes. For ",
        "example, if you use multiple `checkpoint` functions to wrap the ",
        "same part of your model, it would result in the same set of ",
        "parameters been used by different reentrant backward passes ",
        "multiple times, and hence marking a variable ready multiple times. ",
        "DDP does not support such use cases yet.");
    TORCH_CHECK(
        has_marked_unused_parameters_,
        common_error,
        "3) Incorrect unused parameter detection. The return value of the ",
        "`forward` function is inspected by the distributed data parallel ",
        "wrapper to figure out if any of the module's parameters went ",
        "unused. For unused parameters, DDP would not expect gradients from ",
        "then. However, if an unused parameter becomes part of the autograd ",
        "graph at a later point in time (e.g., in a reentrant backward when ",
        "using `checkpoint`), the gradient will show up unexpectedly. If all ",
        "parameters in the model participate in the backward pass, you can ",
        "disable unused parameter detection by passing the keyword argument ",
        "`find_unused_parameters=False` to ",
        "`torch.nn.parallel.DistributedDataParallel`.");
    TORCH_CHECK(!has_marked_unused_parameters_, common_error);
  }

  if (bucket.expect_sparse_gradient) {
    mark_variable_ready_sparse(index);
  } else {
    mark_variable_ready_dense(index);
  }

  // TODO(@pietern): Make this work for both CPU/CUDA tensors.
  // When using CPU tensors we don't need to do this.
  // // Record event so that we can wait for all of them.
  // auto& event = replica.events[bucket_index.intra_bucket_index];
  // event.record();

  // Check if this was the final gradient for this bucket.
  if (--replica.pending == 0) {
    // Kick off reduction if all replicas for this bucket are ready.
    if (--bucket.pending == 0) {
      mark_bucket_ready(bucket_index.bucket_index);
    }
  }

  // Run finalizer function and kick off reduction for local_used_maps once the
  // final bucket was marked ready.
  if (next_bucket_ == buckets_.size()) {
    // See Note [Skip allreducing local_used_maps_dev]
    if (find_unused_parameters_) {
      // H2D from local_used_maps_ to local_used_maps_dev_
      for (size_t i = 0; i < local_used_maps_.size(); i++) {
        // We do async H2D to avoid the blocking overhead. The async copy and
        // allreduce respect the current stream, so will be sequenced correctly.
        local_used_maps_dev_[i].copy_(local_used_maps_[i], true);
      }
      local_used_work_ = process_group_->allreduce(local_used_maps_dev_);
    }

    // The autograd engine uses the default stream when running callbacks, so we
    // pass in the current CUDA stream in case it is not the default.
    c10::DeviceType deviceType = replica.contents.device().type();
    const c10::impl::VirtualGuardImpl guard =
        c10::impl::VirtualGuardImpl{deviceType};
    const c10::Stream currentStream =
        guard.getStream(replica.contents.device());
    torch::autograd::Engine::get_default_engine().queue_callback([=] {
      std::lock_guard<std::mutex> lock(this->mutex_);
      // Run callback with the current stream
      c10::OptionalStreamGuard currentStreamGuard{currentStream};
      this->finalize_backward();
    });
  }
}

// Called when the bucket at the specified index is ready to be reduced.
void Reducer::mark_bucket_ready(size_t bucket_index) {
  TORCH_INTERNAL_ASSERT(bucket_index >= next_bucket_);

  // Buckets are reduced in sequence. Ignore this bucket if
  // it's not its turn to be reduced.
  if (bucket_index > next_bucket_) {
    return;
  }

  // Keep going, until we either:
  // - have kicked off reduction for all buckets, or
  // - found a bucket that's not yet ready for reduction.
  for (; next_bucket_ < buckets_.size() && buckets_[next_bucket_].pending == 0;
       next_bucket_++) {
    auto& bucket = buckets_[next_bucket_];
    std::vector<at::Tensor> tensors;
    tensors.reserve(bucket.replicas.size());
    for (const auto& replica : bucket.replicas) {
      // TODO(@pietern): Ensure proper synchronization with the CUDA events
      // that recorded copies into this contents tensor. If these copies are
      // executed on non-default streams, the current stream for the device
      // that holds the contents tensor must wait on these events.
      //
      // As long as autograd uses the default stream for every device,
      // these operations are implicitly sequenced, and we don't need to
      // do any extra synchronization here.
      //
      tensors.push_back(replica.contents);
    }
    // See Note [DDP Communication Hook]
    // TODO(@sinannasir): merge `work` and `future_work`. Related to GH Issue
    // #41266.
    if (comm_hook_ == nullptr) {
      bucket.work = process_group_->allreduce(tensors);
    } else {
      bucket.future_work = comm_hook_->runHook(GradBucket(tensors));
    }
  }
}

void Reducer::initialize_buckets(
    std::vector<std::vector<size_t>> bucket_indices) {
  std::lock_guard<std::mutex> lock(mutex_);
  // If initialize_buckets is called inside DDP constructor, then
  // it does not matter rpc context ptr is nullptr or not, as grad
  // will not be mutated.
  // If initialize_buckets is called during training loop, e.g, inside
  // rebuildBuckets(), since grad could be mutated and be pointed to
  // bucket_view, then it needs to check rpc context ptr is nullptr or not,
  // If rpc context ptr is nullptr, mutate variable.grad(); otherwise,
  // mutate grad in rpc context.
  using torch::distributed::autograd::ThreadLocalDistAutogradContext;
  this->rpc_context_.set(ThreadLocalDistAutogradContext::getContextPtr());

  // This shouldn't be called if we're expecting autograd hooks to fire.
  TORCH_CHECK(
      !expect_autograd_hooks_,
      "`initialize_buckets` must NOT be called during autograd execution.");

  // Clear current bucket assignment.
  buckets_.clear();
  variable_locators_.clear();

  // Ensure we have a bucket index for every variable.
  variable_locators_.resize(replicas_[0].size());

  // Iterate over buckets.
  const auto bucket_count = bucket_indices.size();
  const auto replica_count = replicas_.size();
  buckets_.reserve(bucket_count);
  for (size_t bucket_index = 0; bucket_index < bucket_count; bucket_index++) {
    Bucket bucket;

    // TODO(@pietern): Validate indices.
    // Must be non-empty, unique, and unique across buckets.
    TORCH_CHECK(
        bucket_indices[bucket_index].size() > 0, "Empty bucket specified.");

    // Variables that expect sparse gradients must have their own bucket.
    if (bucket_indices[bucket_index].size() == 1) {
      const auto variable_index = bucket_indices[bucket_index].front();
      bucket.expect_sparse_gradient =
          expect_sparse_gradients_[0][variable_index];
    } else {
      for (const auto variable_index : bucket_indices[bucket_index]) {
        TORCH_CHECK(
            !expect_sparse_gradients_[0][variable_index],
            "Buckets with more than one variable cannot include variables ",
            "that expect a sparse gradient.");
      }
    }

    // Iterate over model replicas.
    for (size_t replica_index = 0; replica_index < replica_count;
         replica_index++) {
      BucketReplica replica;

      if (bucket.expect_sparse_gradient) {
        const auto variable_index = bucket_indices[bucket_index].front();
        const auto& variable = replicas_[replica_index][variable_index];
        TORCH_INTERNAL_ASSERT(bucket_indices[bucket_index].size() == 1);
        replica.variables = {variable};
      } else {
        at::TensorOptions options;
        size_t offset = 0;

        // Iterate over bucket variables.
        for (const auto variable_index : bucket_indices[bucket_index]) {
          TORCH_CHECK(
              variable_index < replicas_[replica_index].size(),
              "Out of range variable index specified.");
          const auto& variable = replicas_[replica_index][variable_index];
          if (!options.has_device()) {
            options = options.device(variable.device());
          } else {
            TORCH_CHECK(
                variable.device() == options.device(),
                "All parameters in a bucket must be ",
                "placed on the same device.");
          }
          if (!options.has_dtype()) {
            options = options.dtype(variable.dtype());
          } else {
            TORCH_CHECK(
                variable.dtype() == options.dtype(),
                "All parameters in a bucket must have the same dtype.");
          }
          const auto length = variable.numel();
          replica.variables.push_back(variable);
          replica.offsets.push_back(offset);
          replica.lengths.push_back(length);
          offset += length;
        }

        // Allocate bucket contents tensor.
        replica.contents = at::empty({static_cast<long>(offset)}, options);
        // Note:  "Gradient Layout Contract"
        //
        // Here, create views into the contents tensor for each variable's grad.
        // Views serve as entry points to copy_ each grad's data in/out of the
        // flat contents tensor.
        //
        // Gradients may have dense memory but non-row-major-contiguous strides
        // (e.g. channels_last or channels_last_3d). For coalesced accesses
        // during copy_s, it's beneficial for each view's layout to match its
        // grad's layout.
        //
        // Specifically, we expect torch/csrc/autograd/AccumulateGrad.h produces
        // grads that obey there "Gradient Layout Contract":
        //   (1) if variable.is_non_overlapping_and_dense(), the stashed grad's
        //       strides match variable.
        //   (2) else, stashed grad is rowmajor contiguous.
        // and create views to match.
        //
        // If AccumulateGrad breaks the contract, and produces a grad with an
        // unexpected layout, performance will degrade due to poor memory access
        // patterns when copy_ing grad data in and out of its bucket view.
        // However, numerics remain correct, because the bucket view is the same
        // on either end of the raw allreduce.  bucket_view.copy(grad) tranposes
        // (+ densifies) to the bucket view's layout, the data is allreduced,
        // then grad.copy_(bucket_view) transposes it back to grad's layout.
        //
        // The only way the numerics can go haywire is if the bucket views
        // themselves have different layouts across processes (or replicas).
        // Bucket views' sizes and strides are set based on param layouts, using
        // the same logic that (we expect) AccumulateGrad uses for their grads.
        // Therefore, the only way a bucket view could have different layouts in
        // different processes is if its param has a different layout in
        // different processes. We can check that param layouts match across
        // processes and replicas in Reducer's constructor by allreducing some
        // metadata.  Checking just once won't catch if someone messes with
        // param layouts over time, but not messing with params after DDP
        // construction is already a documented constraint.
        initialize_bucketviews(replica, replica.contents, true);
      }

      // Add bucket replica to enclosing bucket.
      bucket.replicas.push_back(std::move(replica));
    }

    // Map participating variables to this bucket.
    // This is identical across replicas so we only need to do this once.
    size_t intra_bucket_index = 0;
    for (const auto variable_index : bucket_indices[bucket_index]) {
      TORCH_CHECK(
          variable_index < variable_locators_.size(),
          "Out of range variable index specified.");
      variable_locators_[variable_index] = VariableLocator{
          .bucket_index = bucket_index,
          .intra_bucket_index = intra_bucket_index++,
      };
    }
    bucket.variable_indices = std::move(bucket_indices[bucket_index]);

    buckets_.push_back(std::move(bucket));
  }
}

// (see Note:  "Gradient Layout Contract" in initialize_buckets).
void Reducer::initialize_bucketviews(
    Reducer::BucketReplica& replica,
    at::Tensor& contents,
    bool copy_to_bucket_view) {
  for (size_t i = 0; i < replica.variables.size(); i++) {
    auto& v = replica.variables[i];
    const auto offset = replica.offsets[i];
    const auto length = replica.lengths[i];
    at::Tensor bucket_view;
    if (v.is_non_overlapping_and_dense()) {
      // If the param's memory is dense, match its layout, anticipating
      // the autograd engine (AccumulateGrad) will also create gradients
      // matching its layout.
      bucket_view = contents.as_strided(v.sizes(), v.strides(), offset);
    } else {
      // Fall back to a C-style contiguous view, again anticipating
      // AccumulateGrad will do the same when stashing grads for non-dense
      // params.
      bucket_view = contents.narrow(0, offset, length).view(v.sizes());
    }
    replica.bucket_views.push_back(bucket_view);
    // There are two cases to handle:
    // 1. initialize_bucketviews could be called inside communication hook,
    // bucket_view has the updated results in new tensor, just let grad point to
    // bucket_view.
    // 2. initialize_bucketviews could be called inside initialize_bucket when
    // rebuildBuckets, if grad has already been defined/calculated in previous
    // iteration, old grad needs to be copied into new bucket_view
    // and let grad point to the new bucket_view;
    // 3. initialize_bucketviews could be called inside initialize_bucket
    // during construction. When grad is not defined, do not let it point to
    // bucket_view, because grads should be kept as being undefined for globally
    // unused parameters.
    runGradCallbackForVariable(v, [&](auto& grad) {
      if (grad.defined() && !grad.is_alias_of(bucket_view)) {
        if (copy_to_bucket_view) {
          bucket_view.copy_(grad);
        }
        grad = bucket_view;
        // The grad is modefied and needs to be written back.
        return true;
      }
      // The grad is not modified and does not need to be written back.
      return false;
    });
  }
}

// Traverse the autograd graph starting at the specified output.
// All parameters for which we have a pointer to their gradient accumulation
// functions, but don't show up in the autograd graph will be marked ready for
// for reduction as soon as the first autograd hook is called. This is not
// done immediately because the model output may be ignored, and we only
// want to start performing reductions on `torch.autograd.backward()`.
void Reducer::prepare_for_backward(
    const std::vector<torch::autograd::Variable>& outputs) {
  std::lock_guard<std::mutex> lock(mutex_);
  std::unordered_set<torch::autograd::Node*> seen;
  std::vector<torch::autograd::Node*> queue;

  // Check that any prior reduction has finished.
  // The variable `require_finalize_` is true until all gradients
  // have been computed and reduction of all buckets has been kicked off.
  if (require_finalize_) {
    TORCH_CHECK(
        false,
        "Expected to have finished reduction in the prior iteration before ",
        "starting a new one. ",
        "",
        "This error indicates that your module has parameters that were ",
        "not used in producing loss. ",
        "",
        "You can enable unused parameter detection by (1) passing the keyword "
        "argument `find_unused_parameters=True` to ",
        "`torch.nn.parallel.DistributedDataParallel`; (2) making sure all ",
        "`forward` function outputs participate in calculating loss. "
        "",
        "If you already have done the above two steps, then the distributed ",
        "data parallel module wasn't able to locate the output tensors in the ",
        "return value of your module's `forward` function. ",
        "Please include the loss function and the structure of the return ",
        "value of `forward` of your module when reporting this issue (e.g. ",
        "list, dict, iterable).");
  }

  // Reset accounting.
  expect_autograd_hooks_ = true;
  next_bucket_ = 0;
  backward_stats_base_ = current_time_in_nanos();
  for (auto& bucket : buckets_) {
    for (auto& replica : bucket.replicas) {
      replica.pending = replica.variables.size();
    }
    bucket.pending = bucket.replicas.size();
  }

  // Reset unused parameter accounting.
  has_marked_unused_parameters_ = false;
  unused_parameters_.clear();

  // If find_unused_parameters_ is false, we assume that autograd hooks for ALL
  // variables will be called, and we don't have to search the autograd graph
  // for presence of these hooks.
  if (!find_unused_parameters_) {
    return;
  }

  // Seed queue with the grad functions of all outputs.
  for (const auto& output : outputs) {
    const auto& grad_fn = output.grad_fn();
    if (grad_fn) {
      queue.push_back(grad_fn.get());
    }
  }

  // Traverse the autograd graph starting at the specified output.
  while (!queue.empty()) {
    auto fn = queue.back();
    queue.pop_back();
    for (const auto& edge : fn->next_edges()) {
      if (auto next_ptr = edge.function.get()) {
        const bool was_inserted = seen.insert(next_ptr).second;
        if (was_inserted) {
          queue.push_back(next_ptr);
        }
      }
    }
  }

  // Find accumulator functions that don't show up in this graph.
  for (const auto& it : func_) {
    // If the accumulator function is present in the graph, we know
    // a gradient will be computed for the corresponding parameter.
    if (seen.count(it.first) > 0) {
      continue;
    }

    unused_parameters_.push_back(it.second);
  }
}

// A bucket with one or more dense tensors needs to be unflattened.
void Reducer::finalize_bucket_dense(Bucket& bucket) {
  for (size_t replica_index = 0; replica_index < bucket.replicas.size();
       replica_index++) {
    auto& replica = bucket.replicas[replica_index];
    for (size_t intra_bucket_index = 0;
         intra_bucket_index < replica.variables.size();
         intra_bucket_index++) {
      auto& variable = replica.variables[intra_bucket_index];
      const auto offset = replica.offsets[intra_bucket_index];
      const auto length = replica.lengths[intra_bucket_index];

      bool global_unused = false;
      // See Note [Skip allreducing local_used_maps_dev]
      if (find_unused_parameters_) {
        // Determine if this param has been used globally or not.
        //
        // If the variable was used locally, it is also used globally and then
        // we don't need to wait for the reduction. Otherwise we lazily wait for
        // the reduction to complete, only when we see a variable that was
        // unused locally. Then we end up delaying the synchronization point
        // that local_used_work_->wait() implies. If we don't have any unused
        // parameters at all, we can skip waiting for the work to complete
        // altogether, and cause negligible performance overhead for models
        // where all parameters are used. Such lazily waiting means minimizing
        // performance impact for the big majority of models where all
        // parameters are always used. Then we only pay the overhead cost if
        // there is indeed a parameter that is locally unused, because we need
        // to check if it's also globally unused.
        size_t variable_index = bucket.variable_indices[intra_bucket_index];
        // Note: global_unused might not be global yet. As we lazily wait for
        // the reduction to complete, it becomes really global only if we get to
        // the point as below where we wait for the reduction work, make D2H
        // copy, and update global_unused with the real global consensus, i.e.
        // local_used_maps_reduced_ is true.
        global_unused =
            local_used_maps_[replica_index][variable_index].item<int>() == 0;
        if (global_unused && !local_used_maps_reduced_) {
          // Wait for local_used_maps reduction to complete.
          local_used_work_->wait();
          // D2H from local_used_maps_dev_ to local_used_maps_
          for (size_t i = 0; i < local_used_maps_.size(); i++) {
            local_used_maps_[i].copy_(local_used_maps_dev_[i]);
          }
          global_unused =
              local_used_maps_[replica_index][variable_index].item<int>() == 0;
          local_used_maps_reduced_ = true;
        }
      }

      const auto& bucket_view = replica.bucket_views[intra_bucket_index];
      runGradCallbackForVariable(variable, [&](auto& grad) {
        // If a parameter is globally unused, we keep its grad untouched.
        if (!global_unused) {
          // If grad is globally used but locally unused, let grad point to
          // bucket_view
          if (!grad.defined()) {
            grad = bucket_view;
          } else {
            TORCH_INTERNAL_ASSERT(
                grad.is_alias_of(bucket_view),
                "Grad should have been pointed to bucket_view if grad is defined");
          }
          // The grad is modified and needs to be written back.
          return true;
        }
        // The grad is not modified.
        return false;
      });
    }
  }
}

void Reducer::finalize_backward() {
  // No longer expect autograd hooks to fire after this function returns.
  TORCH_INTERNAL_ASSERT(expect_autograd_hooks_);
  expect_autograd_hooks_ = false;

  // No longer require call to finalize after this function returns.
  TORCH_INTERNAL_ASSERT(require_finalize_);
  require_finalize_ = false;

  // Check that all buckets were completed and had their work kicked off.
  TORCH_INTERNAL_ASSERT(next_bucket_ == buckets_.size());

  // Wait for asynchronous reduction to complete and unflatten contents.
  for (auto& bucket : buckets_) {
    // See Note [DDP Communication Hook]
    if (comm_hook_ == nullptr) {
      TORCH_INTERNAL_ASSERT(
          bucket.work,
          "Expected bucket.work not to be null. "
          "This may indicate that allreduce hooks were not properly installed.");
      bucket.work->wait();
    } else {
      TORCH_INTERNAL_ASSERT(
          bucket.future_work,
          "Expected bucket.future_work not to be null. "
          "This may indicate that communication hook was not properly installed.");
      bucket.future_work->wait();

      auto future_result =
          comm_hook_->processFuture(bucket.future_work->value());

      for (size_t i = 0; i < future_result.size(); i++) {
<<<<<<< HEAD
        bucket.replicas[i].bucket_views.clear();
        initialize_bucketviews(bucket.replicas[i], future_result[i], false);
=======
        if (bucket.expect_sparse_gradient) {
          bucket.replicas[i].contents.copy_(future_result[i]);
        } else {
          // Reinitialize bucket_views with the future_result by following
          // the same logic in `inititalize_buckets`.
          bucket.replicas[i].bucket_views.clear();
          initialize_bucketviews(bucket.replicas[i], future_result[i]);
        }
>>>>>>> 169dded2
      }
    }
    if (!bucket.expect_sparse_gradient) {
      // We don't need to finalize the sparse bucket since the sparse grad and
      // the bucket essentially point to the same storage. As a result, once
      // the allreduce is done, the sparse grads are automatically updated.
      finalize_bucket_dense(bucket);
    }
  }

  // See Note [Skip allreducing local_used_maps_dev]
  if (find_unused_parameters_) {
    // Reset unused parameter accounting.
    for (auto& local_used : local_used_maps_) {
      local_used.fill_(0);
    }
    // Due to the lazy wait, it is possible that reduction of the current
    // iteration is still going when the one for next iteration gets kicked off.
    // For such case, we want to wait explicitly to make sure the reduction does
    // complete before kicking off next one. Otherwise the previous one may
    // interfere, write to the device-side memory and clobber the content of
    // local_unused_maps_dev_.
    if (!local_used_maps_reduced_) {
      local_used_work_->wait();
    }
    local_used_maps_reduced_ = false;
  }
}

void Reducer::runGradCallbackForVariable(
    torch::autograd::Variable& variable,
    GradCallback&& cb) {
  auto context_ptr = rpc_context_.context_ptr.load();
  if (context_ptr == nullptr) {
    cb(variable.mutable_grad());
  } else {
    // Under distributed autograd
    context_ptr->runGradCallbackForVariable(variable, std::move(cb));
  }
}

void Reducer::RpcContext::set(ContextPtr&& new_context_ptr) {
  // We should set 'new_context_ptr' even if it's nullptr. That means the
  // reducer is under a local backward run.
  const auto new_context_raw_ptr = new_context_ptr.get();
  if (context_ptr.exchange(new_context_raw_ptr) != new_context_raw_ptr) {
    // Set the shared ptr to the context only if it's set first time.
    // All call sites should use the same context ptr.
    // Use an atomic to avoid data race from multiple threads.
    context_ptr_holder = std::move(new_context_ptr);
  }
}

void Reducer::sync_bucket_indices(
    std::vector<std::vector<size_t>>& bucket_indices) {
  auto num_buckets = bucket_indices.size();
  std::vector<size_t> bucket_sizes;
  bucket_sizes.reserve(num_buckets);
  int64_t total_size = 0;
  for (size_t i = 0; i < num_buckets; i++) {
    auto bucket_size = bucket_indices.at(i).size();
    bucket_sizes.push_back(bucket_size);
    total_size += bucket_size;
  }

  at::TensorOptions options;
  options = options.dtype(at::kInt);
  options = options.device(replicas_[0][0].device());

  // Group indices and num_bucket together into indices_tensor
  // Broadcast this tensor first, as its size is equal among all processes
  auto indices_tensor = at::empty({total_size + 1}, at::kInt);
  auto indices_accessor = indices_tensor.accessor<int, 1>();
  auto indices_accessor_Index = 0;
  for (size_t i = 0; i < num_buckets; i++) {
    const auto& bucket_size = bucket_indices.at(i).size();
    for (size_t j = 0; j < bucket_size; j++) {
      indices_accessor[indices_accessor_Index++] = bucket_indices[i][j];
    }
  }
  indices_accessor[indices_accessor_Index] = num_buckets;

  // Copy CPU tensor to device tensor, as the process_group_ could be NCCL and
  // it can only broadcast device tensors.
  auto indices_tensor_device = at::empty({total_size + 1}, options);
  indices_tensor_device.copy_(indices_tensor, /*non_blocking=*/true);
  std::vector<at::Tensor> indices_tensor_list = {indices_tensor_device};
  process_group_->broadcast(indices_tensor_list)->wait();
  indices_tensor.copy_(indices_tensor_list.front(), /*non_blocking=*/false);

  // Update num_buckets after receiving it from rank 0
  num_buckets = indices_accessor[indices_accessor_Index];

  // Broadcast bucket_sizes
  auto bucket_sizes_tensor = at::empty({(int64_t)num_buckets}, at::kInt);
  auto bucket_sizes_accessor = bucket_sizes_tensor.accessor<int, 1>();
  for (size_t i = 0; i < num_buckets; i++) {
    // For rank != 0, it is possible that local num buckets bucket_sizes.size()
    // is smaller than broadcasted num_buckets
    bucket_sizes_accessor[i] =
        bucket_sizes.at(std::min(i, (bucket_sizes.size() - 1)));
  }
  auto bucket_sizes_tensor_device = at::empty({(int64_t)num_buckets}, options);
  bucket_sizes_tensor_device.copy_(bucket_sizes_tensor, /*non_blocking=*/true);
  std::vector<at::Tensor> bucket_sizes_tensor_list = {
      bucket_sizes_tensor_device};
  process_group_->broadcast(bucket_sizes_tensor_list)->wait();
  bucket_sizes_tensor.copy_(
      bucket_sizes_tensor_list.front(), /*non_blocking=*/false);

  // Clear bucket_indices first, and then update bucket_indices using received
  // num_buckets, bucket_sizes_tensor and indices_tensor from rank 0
  bucket_indices.clear();
  bucket_indices.reserve(num_buckets);
  indices_accessor_Index = 0;
  for (size_t i = 0; i < num_buckets; i++) {
    const auto& bucket_size = bucket_sizes_accessor[i];
    std::vector<size_t> bucket;
    bucket.reserve(bucket_size);
    for (size_t j = 0; j < bucket_size; j++) {
      bucket.push_back(indices_accessor[indices_accessor_Index++]);
    }
    bucket_indices.emplace_back(std::move(bucket));
  }
}

void Reducer::rebuildBuckets() {
  if (rebuilt_params_.empty()) {
    return;
  }

  TORCH_INTERNAL_ASSERT(
      rebuilt_params_.size() == rebuilt_param_indices_.size(),
      "rebuilt parameter tensors size is not same as rebuilt parameter indices size.");
  TORCH_INTERNAL_ASSERT(
      replicas_[0].size() == rebuilt_param_indices_.size(),
      "rebuilt parameter indices size is not same as original model parameters size.");
  std::vector<std::vector<size_t>> rebuilt_bucket_indices;
  std::vector<size_t> bucket_size_limits;
  bucket_size_limits.push_back(kDefaultFirstBucketBytes);
  bucket_size_limits.push_back(bucket_bytes_cap_);
  rebuilt_bucket_indices = compute_bucket_assignment_by_size(
      rebuilt_params_,
      bucket_size_limits,
      expect_sparse_gradients_[0],
      rebuilt_param_indices_);

  // For rebuilt bucket indices, it needs to be synced across all ranks.
  // Broadcast the newly rebuilt bucket indices from rank 0 in default.
  // After syncing up rebuilt bucket indices, initialize buckets for reducer.
  sync_bucket_indices(rebuilt_bucket_indices);

  has_rebuilt_bucket_ = true;
  rebuilt_params_.clear();
  rebuilt_param_indices_.clear();

  initialize_buckets(std::move(rebuilt_bucket_indices));
}

// See Note [DDP Communication Hook]
void Reducer::register_comm_hook(std::unique_ptr<CommHookInterface> iface) {
  TORCH_CHECK(
      comm_hook_ == nullptr, "register_comm_hook can only be called once.");
  // TODO(@sinannasir): Single process multiple device mode support for DDP
  // communication hook. Related to GH Issue #42542.
  TORCH_CHECK(
      replicas_.size() == 1,
      "Communication hook does not support single process multiple device mode.");

  comm_hook_ = std::move(iface);
}

namespace {

// Tensors may be coalesced into buckets. Buckets must contain tensors of
// the same type, on the same device, so a bucket can identified by a
// composite key of a tensor's type identifier and its device.
struct BucketKey {
  BucketKey(c10::ScalarType type, c10::Device device)
      : type(std::move(type)), device(std::move(device)) {}

  const c10::ScalarType type;
  const c10::Device device;

  // See torch/csrc/utils/hash.h for dispatch code.
  static size_t hash(const BucketKey& key) {
    return torch::get_hash(key.type, key.device);
  }
};

inline bool operator==(const BucketKey& lhs, const BucketKey& rhs) {
  return lhs.type == rhs.type && lhs.device == rhs.device;
}

} // namespace

// This is equivalent to take_tensors but returns indices into the
// tensor list argument for bucket assignment. Also, it is aware
// of device placement and will not allow buckets to span devices.
// The index of tensors[i] assigned to bucket is tensor_indices[i],
// when tensor_indices is empty, the index of tensors[i] assigned to
// bucket is i.
std::vector<std::vector<size_t>> compute_bucket_assignment_by_size(
    const std::vector<at::Tensor>& tensors,
    const std::vector<size_t>& bucket_size_limits,
    const std::vector<bool>& expect_sparse_gradient,
    const std::vector<int64_t>& tensor_indices) {
  // Either expect_sparse_gradient is not specified or it has as many elements
  // as the vector with tensors.
  TORCH_INTERNAL_ASSERT(
      expect_sparse_gradient.empty() ||
      (tensors.size() == expect_sparse_gradient.size()));
  TORCH_INTERNAL_ASSERT(tensors.size() > 0);

  std::vector<std::vector<size_t>> result;
  result.reserve(tensors.size());

  // Keep iterator into the size_limit vector by tensor type and device.
  // This is done so that we can use the consecutive bucket limits per type.
  std::unordered_map<
      BucketKey,
      std::vector<size_t>::const_iterator,
      torch::hash<BucketKey>>
      bucket_size_limit_iterators;

  // Local accumulator type for a single bucket.
  struct BucketAccumulator {
    std::vector<size_t> indices;
    size_t size = 0;
  };

  // Keep vector of indices and size accumulator by tensor type and device.
  std::unordered_map<BucketKey, BucketAccumulator, torch::hash<BucketKey>>
      buckets;

  for (size_t i = 0; i < tensors.size(); i++) {
    const auto& tensor = tensors[i];
    TORCH_CHECK(!tensor.is_sparse(), "No support for sparse tensors.");

    // when tensor_indices is empty, the index of tensors[i] assigned to
    // bucket is i, otherwise the tensor index is tensor_indices[i].
    auto tensor_index = i;
    if (!tensor_indices.empty()) {
      tensor_index = tensor_indices[i];
    }
    // If we expect a sparse gradient to be produced for this tensor, it cannot
    // be grouped together with other gradients and gets its own bucket.
    if (!expect_sparse_gradient.empty() &&
        expect_sparse_gradient[tensor_index]) {
      result.push_back({tensor_index});
      continue;
    }

    auto key = BucketKey(tensor.scalar_type(), tensor.device());
    auto& bucket = buckets[key];
    bucket.indices.push_back(tensor_index);
    bucket.size += tensor.numel() * tensor.element_size();

    // Initialize bucket size limit iterator if necessary.
    if (bucket_size_limit_iterators.count(key) == 0) {
      bucket_size_limit_iterators[key] = bucket_size_limits.begin();
    }

    auto& bucket_size_limit_iterator = bucket_size_limit_iterators[key];
    const auto bucket_size_limit = *bucket_size_limit_iterator;
    if (bucket.size >= bucket_size_limit) {
      result.emplace_back(std::move(bucket.indices));
      bucket = BucketAccumulator();

      // Advance to the next bucket size limit for this type/device.
      auto next = bucket_size_limit_iterator + 1;
      if (next != bucket_size_limits.end()) {
        bucket_size_limit_iterator = next;
      }
    }
  }

  // Add remaining buckets.
  for (auto& it : buckets) {
    auto& bucket = it.second;
    if (!bucket.indices.empty()) {
      result.emplace_back(std::move(bucket.indices));
    }
  }

  // If tensor_indices is not empty, the order of the tensors is in the gradient
  // ready order, so no need to sort.
  // If tensor_indices is empty, sort resulting buckets by the minimum tensor
  // index they include. We assume that the order of the tensors is the order in
  // which they are used (or the reverse order in which their gradients are
  // produced). This sorting step ensures that the buckets are ready in
  // consecutive order.
  if (tensor_indices.empty()) {
    std::sort(
        result.begin(),
        result.end(),
        [](const std::vector<size_t>& a, const std::vector<size_t>& b) {
          const auto amin = std::min_element(a.begin(), a.end());
          const auto bmin = std::min_element(b.begin(), b.end());
          return *amin < *bmin;
        });
  }

  return result;
}

} // namespace c10d<|MERGE_RESOLUTION|>--- conflicted
+++ resolved
@@ -64,7 +64,9 @@
 
   // Initialize variable bucketing.
   // This can be reinitialized later after capturing runtime information.
+  std::unique_lock<std::mutex> lock(this->mutex_);
   initialize_buckets(std::move(bucket_indices));
+  lock.unlock();
 
   // All variables are expected to have their `grad_fn` set to the gradient
   // accumulation function (since they are leafs in the autograd graph).
@@ -322,7 +324,7 @@
       // for saving memory and avoiding copies in subsquent iterations.
       // In most cases, the copy is needed only at first
       // iteration, there will be no copies in subsquent iterations.
-      // In rare cases, if users explicitly set grad to be none after every
+      // In rare cases, if users explicitly set grad to be None after every
       // iteration, then it needs to copy grad to bucket_view in every
       // iteration.
       if (!grad.is_alias_of(bucket_view)) {
@@ -355,34 +357,27 @@
               ", strides() = ",
               bucket_view.strides());
         }
-        // imitates wrapped_scalar_tensor in ATen/native/BinaryOps.cpp
-        auto wrapped =
-            c10::scalar_to_tensor(double(1.) / process_group_->getSize());
-        wrapped.unsafeGetTensorImpl()->set_wrapped_number(true);
-        // Divides while copying into the bucket view.
-        at::native::mul_out(bucket_view, grad, wrapped);
+        // See Note [DDP Communication Hook]
+        if (comm_hook_ == nullptr) {
+          // imitates wrapped_scalar_tensor in ATen/native/BinaryOps.cpp
+          auto wrapped =
+              c10::scalar_to_tensor(double(1.) / process_group_->getSize());
+          wrapped.unsafeGetTensorImpl()->set_wrapped_number(true);
+          // Divides while copying into the bucket view.
+          at::native::mul_out(bucket_view, grad, wrapped);
+        } else {
+          bucket_view.copy_(grad);
+        }
         // Let grad point to bucket_view buffer.
         grad = bucket_view;
         // The grad is modified and need to be written back.
         return true;
       } else {
         // If grad and bucket view point to the same storage, no need to copy
-        bucket_view.div_(process_group_->getSize());
+        if (comm_hook_ == nullptr) {
+          bucket_view.div_(process_group_->getSize());
+        }
       }
-<<<<<<< HEAD
-=======
-      // See Note [DDP Communication Hook]
-      if (comm_hook_ == nullptr) {
-        // imitates wrapped_scalar_tensor in ATen/native/BinaryOps.cpp
-        auto wrapped =
-            c10::scalar_to_tensor(double(1.) / process_group_->getSize());
-        wrapped.unsafeGetTensorImpl()->set_wrapped_number(true);
-        // Divides while copying into the bucket view.
-        at::native::mul_out(bucket_view, grad, wrapped);
-      } else {
-        bucket_view.copy_(grad);
-      }
->>>>>>> 169dded2
     } else {
       bucket_view.zero_();
     }
@@ -620,7 +615,6 @@
 
 void Reducer::initialize_buckets(
     std::vector<std::vector<size_t>> bucket_indices) {
-  std::lock_guard<std::mutex> lock(mutex_);
   // If initialize_buckets is called inside DDP constructor, then
   // it does not matter rpc context ptr is nullptr or not, as grad
   // will not be mutated.
@@ -798,7 +792,7 @@
       bucket_view = contents.narrow(0, offset, length).view(v.sizes());
     }
     replica.bucket_views.push_back(bucket_view);
-    // There are two cases to handle:
+    // There are three cases to handle:
     // 1. initialize_bucketviews could be called inside communication hook,
     // bucket_view has the updated results in new tensor, just let grad point to
     // bucket_view.
@@ -823,6 +817,11 @@
       return false;
     });
   }
+}
+
+void Reducer::prepare_forward() {
+  std::lock_guard<std::mutex> lock(mutex_);
+  rebuildBuckets();
 }
 
 // Traverse the autograd graph starting at the specified output.
@@ -1023,19 +1022,14 @@
           comm_hook_->processFuture(bucket.future_work->value());
 
       for (size_t i = 0; i < future_result.size(); i++) {
-<<<<<<< HEAD
-        bucket.replicas[i].bucket_views.clear();
-        initialize_bucketviews(bucket.replicas[i], future_result[i], false);
-=======
         if (bucket.expect_sparse_gradient) {
           bucket.replicas[i].contents.copy_(future_result[i]);
         } else {
           // Reinitialize bucket_views with the future_result by following
           // the same logic in `inititalize_buckets`.
           bucket.replicas[i].bucket_views.clear();
-          initialize_bucketviews(bucket.replicas[i], future_result[i]);
+          initialize_bucketviews(bucket.replicas[i], future_result[i], false);
         }
->>>>>>> 169dded2
       }
     }
     if (!bucket.expect_sparse_gradient) {
