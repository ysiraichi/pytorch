import builtins
import inspect
from types import CodeType, FunctionType
from typing import Any, Dict, NamedTuple, Optional, Set, Tuple, List, Callable, Union
import torch
from torch._C import ScriptObject  # type: ignore

from .node import Argument, map_aggregate
from .graph import Graph
from .graph_module import GraphModule
from .proxy import TracerBase, Proxy

HAS_VARSTUFF = inspect.CO_VARARGS | inspect.CO_VARKEYWORDS

def _patch_function(fn: FunctionType, nargs: int) -> FunctionType:
    co = fn.__code__
    co_flags = co.co_flags & ~HAS_VARSTUFF
    co_args : tuple
    if hasattr(co, "co_posonlyargcount"):
        co_args = (
            nargs, 0,
            0, co.co_nlocals, co.co_stacksize,
            co_flags, co.co_code, co.co_consts, co.co_names,
            co.co_varnames, co.co_filename, co.co_name,
            co.co_firstlineno, co.co_lnotab, co.co_freevars,
            co.co_cellvars
        )
    else:
        co_args = (
            nargs, 0, co.co_nlocals,
            co.co_stacksize, co_flags, co.co_code, co.co_consts,
            co.co_names, co.co_varnames, co.co_filename,
            co.co_name, co.co_firstlineno, co.co_lnotab,
            co.co_freevars, co.co_cellvars)
    new_code = CodeType(*co_args)  # type: ignore
    return FunctionType(new_code, fn.__globals__, fn.__name__, fn.__defaults__, fn.__closure__)

    # we need to insert placeholder nodes for *args and **kwargs
    # we can't call this function normally, otherwise it would try to unpack them
    # instead, let's make python think that args and kwargs are normal variables

class Tracer(TracerBase):
    """
    ``Tracer`` is the class that implements the symbolic tracing functionality
    of ``torch.fx.symbolic_trace``. A call to ``symbolic_trace(m)`` is equivalent
    to ``Tracer().trace(m)``.

    Tracer can be subclassed to override various behaviors of the tracing
    process. The different behaviors that can be overridden are described
    in the docstrings of the methods on this class.
    """
    def __init__(self):
        super().__init__()

    def create_arg(self, a: Any) -> 'Argument':
        """
        A method to specify the behavior of tracing when preparing values to
        be used as arguments to nodes in the ``Graph``.

        By default, the behavior includes:

        #. Iterate through collection types (e.g. tuple, list, dict) and recursively
           call ``create_args`` on the elements.
        #. Given a Proxy object, return a reference to the underlying IR ``Node``
        #. Given a non-Proxy Tensor object, emit IR for various cases:

            * For a Parameter, emit a ``get_attr`` node referring to that Parameter
            * For a non-Parameter Tensor, store the Tensor away in a special
              attribute referring to that attribute.

        This method can be overridden to support more types.

        Args:

            a (Any): The value to be emitted as an ``Argument`` in the ``Graph``.


        Returns:

            The value ``a`` converted into the appropriate ``Argument``
        """
        # The base tracer is used to construct Graphs when there is no associated
        # module hierarchy, so it can never create parameter references.
        # The default tracer adds the ability to refer to parameters when
        # tracing modules.
        if isinstance(a, torch.nn.Parameter):
            for n, p in self.root.named_parameters():
                if a is p:
                    return self.create_node('get_attr', n, (), {})
            raise NameError('parameter is not a member of this module')
        elif isinstance(a, torch.Tensor):
            for n_, p_ in self.root.named_buffers():
                if a is p_:
                    return self.create_node('get_attr', n_, (), {})

        # For NamedTuple instances that appear literally as args, we emit
        # a node to construct the NamedTuple and use that Node as the argument.
        if isinstance(a, tuple) and hasattr(a, '_fields'):
            args = tuple(self.create_arg(elem) for elem in a)
            return self.create_node('call_function', a.__class__, args, {})

        # Tensors do not have a reliable string repr() from which they can be
        # constructed (and we probably don't want to rely on that, either), so
        # for any constant Tensor values we encounter, first search for if they
        # are an attribute of some module in the module hierarchy. If so, emit
        # a get_attr to retrieve that tensor. Otherwise, we'll store away the
        # tensor value into a special attribute on the Module s.t. we can
        # retrieve it with a get_attr.
        if isinstance(a, (torch.Tensor, ScriptObject)):
            qualname : Optional[str] = self.tensor_attrs.get(a)

            # Tensor was not found in the Module hierarchy, stow it away in a
            # special attribute and set the qualname to refer to that
            if not qualname:
                i = 0
                while True:
                    qualname = f'_tensor_constant{i}'
                    if not hasattr(self.root, qualname):
                        break
                    i += 1
                setattr(self.root, qualname, a)

            return self.create_node('get_attr', qualname, (), {})
        return super().create_arg(a)

    def is_leaf_module(self, m: torch.nn.Module, module_qualified_name : str) -> bool:
        """
        A method to specify whether a given ``nn.Module`` is a "leaf" module.

        Leaf modules are the atomic units that appear in
        the IR, referenced by ``call_module`` calls. By default,
        Modules in the PyTorch standard library namespace (torch.nn)
        are leaf modules. All other modules are traced through and
        their constituent ops are recorded, unless specified otherwise
        via this parameter.

        Args:

            m (Module): The module being queried about
            module_qualified_name (str): The path to root of this module. For example,
                if you have a module hierarchy where submodule ``foo`` contains
                submodule ``bar``, which contains submodule ``baz``, that module will
                appear with the qualified name ``foo.bar.baz`` here.
        """
        return m.__module__.startswith('torch.nn') and not isinstance(m, torch.nn.Sequential)

    def path_of_module(self, mod : torch.nn.Module) -> str:
        """
        Helper method to find the qualified name of ``mod`` in the Module hierarchy
        of ``root``. For example, if ``root`` has a submodule named ``foo``, which has
        a submodule named ``bar``, passing ``bar`` into this function will return
        the string "foo.bar".

        Args:

            mod (str): The ``Module`` to retrieve the qualified name for.
        """
        for n, p in self.root.named_modules():
            if mod is p:
                return n
        raise NameError('module is not installed as a submodule')

    def call_module(self, m: torch.nn.Module, forward: Callable[..., Any], args : Tuple[Any, ...], kwargs : Dict[str, Any]) -> Any:
        """
        Method that specifies the behavior of this ``Tracer`` when it encounters
        a call to an ``nn.Module`` instance.

        By default, the behavior is to check if the called module is a leaf module
        via ``is_leaf_module``. If it is, emit a ``call_module`` node referring to
        ``m`` in the ``Graph``. Otherwise, call the ``Module`` normally, tracing through
        the operations in its ``forward`` function.

        This method can be overridden to--for example--create nested traced
        GraphModules, or any other behavior you would want while tracing across
        ``Module`` boundaries.
        ``Module`` boundaries.

        Args:

            m (Module): The module for which a call is being emitted
            forward (Callable): The forward() method of the ``Module`` to be invoked
            args (Tuple): args of the module callsite
            kwargs (Dict): kwargs of the module callsite

        Return:

            The return value from the Module call. In the case that a ``call_module``
            node was emitted, this is a ``Proxy`` value. Otherwise, it is whatever
            value was returned from the ``Module`` invocation.
        """
        module_qualified_name = self.path_of_module(m)
        if not self.is_leaf_module(m, module_qualified_name):
            return forward(*args, **kwargs)
        return self.create_proxy('call_module', module_qualified_name, args, kwargs)

    def create_args_for_root(self, root_fn, is_module):
        """
        Create ``placeholder`` nodes corresponding to the signature of the ``root``
        Module. This method introspects root's signature and emits those
        nodes accordingly, also supporting ``*args`` and ``**kwargs``.
        """
        # In some cases, a function or method has been decorated with a wrapper
        # defined via ``functools.wraps``. In this case, the outer code object
        # will likely not contain the actual parameters we care about, so unwrap
        # the function to get to the innermost callable.
        fn_for_analysis = inspect.unwrap(root_fn)
        co = fn_for_analysis.__code__
        total_args = co.co_argcount + co.co_kwonlyargcount
        names_iter = iter(co.co_varnames)
        args : List[Any] = []
        skip_arg_idx = 0
        if is_module:
            if total_args == 0:
                raise RuntimeError('``self`` argument cannot be part of *args expansion!')
            skip_arg_idx = 1
            next(names_iter)  # skip self
            args.append(self.root)

        sig = inspect.signature(fn_for_analysis)

        def proxy_placeholder(name: str):
            if name[0] == '*':
                default = ()    # type: ignore
            else:
                param = sig.parameters[name]
                default = () if param.default is inspect.Parameter.empty else (param.default,)  # type: ignore
            return self.create_proxy('placeholder', name, default, {},
                                     type_expr=fn_for_analysis.__annotations__.get(name, None))

        args.extend(proxy_placeholder(next(names_iter)) for _ in range(skip_arg_idx, total_args))

        if co.co_kwonlyargcount > 0 or co.co_flags & HAS_VARSTUFF:
            # TODO: type annotations for *args and **kwargs
            if co.co_flags & inspect.CO_VARARGS:
                args.append(proxy_placeholder('*' + next(names_iter)))
            if co.co_flags & inspect.CO_VARKEYWORDS:
                args.append(proxy_placeholder('**' + next(names_iter)))
            root_fn = _patch_function(root_fn, len(args))

        return root_fn, args

    def trace(self, root: Union[torch.nn.Module, Callable]) -> Graph:
        """
        Trace ``root`` and return the corresponding FX ``Graph`` representation. ``root``
        can either be an ``nn.Module`` instance or a Python callable.

        Note that after this call, ``self.root`` may be different from the ``root`` passed
        in here. For example, when a free function is passed to ``trace()``, we will
        create an ``nn.Module`` instance to use as the root and add embedded constants
        to.


        Args:

            root (Union[Module, Callable]): Either a ``Module`` or a function to be
                traced through.

        Returns:

            A ``Graph`` representing the semantics of the passed-in ``root``.
        """
        if isinstance(root, torch.nn.Module):
            self.root = root
            fn = type(root).forward
        else:
            self.root = torch.nn.Module()
            fn = root
        self.graph = Graph()

        # When we encounter a Tensor value that's not a parameter, we look if it
        # is some other attribute on the model. Construct a dict mapping Tensor
        # values to the qualified name here for efficiency. This is used downstream
        # in create_arg
        self.tensor_attrs : Dict[torch.Tensor, str] = {}

        def collect_tensor_attrs(m : torch.nn.Module, prefix_atoms : List[str]):
            for k, v in m.__dict__.items():
                if isinstance(v, (torch.Tensor, ScriptObject)):
                    self.tensor_attrs[v] = '.'.join(prefix_atoms + [k])
            for k, v in m.named_children():
                collect_tensor_attrs(v, prefix_atoms + [k])

        collect_tensor_attrs(self.root, [])

        assert isinstance(fn, FunctionType)

        fn, args = self.create_args_for_root(fn, isinstance(root, torch.nn.Module))

        parameter_proxy_cache : Dict[str, Proxy] = {}  # Reduce number of get_attr calls

        # Method dispatch on parameters is not recorded unless it's directly used.
        # Thus, we need to insert a proxy when __getattr__ requests a parameter.
        def module_getattr_wrapper(mod, attr):
            attr_val = orig_getattr(mod, attr)
            if isinstance(attr_val, torch.nn.Parameter):
                for n, p in self.root.named_parameters():
                    if attr_val is p:
                        if n not in parameter_proxy_cache:
                            parameter_proxy_cache[n] = self.create_proxy('get_attr', n, (), {})
                        return parameter_proxy_cache[n]
            return attr_val

        def module_call_wrapper(mod, *args, **kwargs):
            def forward(*args, **kwargs):
                return orig_call(mod, *args, **kwargs)

            return self.call_module(mod, forward, args, kwargs)

        orig_call = torch.nn.Module.__call__
        orig_getattr = torch.nn.Module.__getattr__
        orig_fns : List[PatchedFn] = []

        try:
            # Seems to be a mypy limitation: https://github.com/python/mypy/issues/2427
            torch.nn.Module.__getattr__ = module_getattr_wrapper  # type: ignore
            torch.nn.Module.__call__ = module_call_wrapper

            _patch_wrapped_functions(orig_fns)

            self.create_node('output', 'output', (self.create_arg(fn(*args)),), {},
                             type_expr=fn.__annotations__.get('return', None))
        finally:
            _unpatch_wrapped_functions(orig_fns)
            torch.nn.Module.__call__ = orig_call
            torch.nn.Module.__getattr__ = orig_getattr  # type: ignore
        return self.graph

# List of pairs of (global dict, function name) functions
# to patch for the purposes of the wrap() API.
_wrapped_fns_to_patch : List[Tuple[dict, str]] = []

def _create_wrapped_func(orig_fn):
    def wrapped(*args, **kwargs):
        """
        Given an closed-over ``orig_function`` to invoke, search the args and kwargs for
        a Proxy object. If there is one, emit a ``call_function`` node to preserve the
        call to this leaf function directly. Otherwise, just return the results of
        this function call, as this function is not being traced.
        """
        proxy = None

        def find_proxy(x):
            nonlocal proxy
            if isinstance(x, Proxy):
                proxy = x

        map_aggregate(args, find_proxy)
        map_aggregate(kwargs, find_proxy)

        if proxy is not None:
            return proxy.tracer.create_proxy('call_function', orig_fn, args, kwargs)
        else:
            return orig_fn(*args, **kwargs)

    return wrapped

class PatchedFn(NamedTuple):
    frame_dict : Dict[str, Any]
    fn_name : str
    orig_fn : Any

# isinstance(orig_fn, NoneSentinel) if the original global namespace
# did not contain this function at the time of patching. This can
# occur, for example, when patching a builtin function
class PatchedFnNoneSentinel:
    pass

def _patch_wrapped_functions(orig_fns : List[PatchedFn]):
    """
    Go through ``_wrapped_fn_patch_table`` and, for each frame object, wrap
    the listed global functions in the `_create_wrapped_func` wrapper. Returns
    a list of PatchedFn, which is a record specifiying a single function
    entry that was patched and contains the original function for unpatching

    Note orig_fns is taken by reference and updated as we go to facilitate
    reverting patching if this function itself throws an exception.
    """
    # Set to deduplicate entries. Wrapping a function multiple times would
    # be an error, since it would cause a `call_function` node for the
    # wrapper to be emitted rather than the actual underlying function
    #
    # Use id(frame_dict) as a hashable identity here since none of the
    # frame dicts should be destroyed during symtracing
    processed_entries : Set[Tuple[int, str]] = set()

    for frame_dict, name in _wrapped_fns_to_patch:
        if (id(frame_dict), name) in processed_entries:
            continue
        if name not in frame_dict and hasattr(builtins, name):
            orig_fn = getattr(builtins, name)
            orig_fns.append(PatchedFn(frame_dict, name, PatchedFnNoneSentinel()))
        else:
            orig_fn = frame_dict[name]
            orig_fns.append(PatchedFn(frame_dict, name, orig_fn))

        frame_dict[name] = _create_wrapped_func(orig_fn)

        processed_entries.add((id(frame_dict), name))

def _unpatch_wrapped_functions(orig_fns : List[PatchedFn]):
    """
    Given the ``orig_fns`` dict that ``_patch_wrapped_functions``,
    replace all of the global functions with the original global functions
    that were there before symbolic tracing.
    """
    for frame_dict, fn_name, orig_fn in orig_fns:
        if isinstance(orig_fn, PatchedFnNoneSentinel):
            del frame_dict[fn_name]
        else:
            frame_dict[fn_name] = orig_fn

def wrap(fn_or_name : Union[str, Callable]):
    """
<<<<<<< HEAD
    This function can be called at global scope in a module to cause
    references to the global function specified by `fn_or_name` to use
    them in FX.
=======
    This function can be called at module-level scope to register fn_or_name as a "leaf function".
    A "leaf function" will be preserved as a CallFunction node in the FX trace instead of being
    traced through::
>>>>>>> db86dd8a

        # foo/bar/baz.py
        def my_custom_function(x, y):
            return x * x + y * y

        torch.fx.wrap('my_custom_function')

        def fn_to_be_traced(x, y):
            # When symbolic tracing, the below call to my_custom_function will be inserted into
            # the graph rather than tracing it.
            return my_custom_function(x, y)

    This function can also equivalently be used as a decorator::

        # foo/bar/baz.py
        @torch.fx.wrap
        def my_custom_function(x, y):
            return x * x + y * y

    A wrapped function can be thought of a "leaf function", analogous to the concept of
    "leaf modules", that is, they are functions that are left as calls in the FX trace
    rather than traced through.

    Args:

        fn_or_name (Union[str, Callable]): The function or name of the global function to insert into the
            graph when it's called
    """
    if callable(fn_or_name):
        fn_name = fn_or_name.__code__.co_name
    elif isinstance(fn_or_name, str):
        fn_name = fn_or_name
    else:
        raise RuntimeError('Unsupported type for global function! Must be either a callable or '
                           'string name')

    if hasattr(fn_or_name, '__code__'):
        assert not isinstance(fn_or_name, str)  # to make mypy happy
        fn_name = fn_or_name.__code__.co_name
    else:
        assert isinstance(fn_or_name, str), "fn_or_name must be a global function or string name"
        fn_name = fn_or_name

    currentframe = inspect.currentframe()
    assert currentframe is not None
    f = currentframe.f_back
    assert f is not None
    if f.f_code.co_name != '<module>':
        raise NotImplementedError('wrap must be called at the top level of a module')

    _wrapped_fns_to_patch.append((f.f_globals, fn_name))
    return fn_or_name

def symbolic_trace(root : Union[torch.nn.Module, Callable]) -> GraphModule:
    """Symbolic tracing API

    Given an ``nn.Module`` or function instance ``root``, this function will return a ``GraphModule``
    constructed by recording operations seen while tracing through ``root``.

    Args:
        root (Union[torch.nn.Module, Callable]): Module or function to be traced and converted
            into a Graph representation.

    Returns:
        GraphModule: a Module created from the recorded operations from ``root``.

    """
<<<<<<< HEAD
    return GraphModule(root if isinstance(root, torch.nn.Module) else torch.nn.Module(),
                       Tracer().trace(root),
                       root.__class__.__name__ if isinstance(root, torch.nn.Module) else root.__name__)
=======
    tracer = Tracer()
    graph = tracer.trace(root)
    return GraphModule(tracer.root, graph)
>>>>>>> db86dd8a
<|MERGE_RESOLUTION|>--- conflicted
+++ resolved
@@ -411,15 +411,9 @@
 
 def wrap(fn_or_name : Union[str, Callable]):
     """
-<<<<<<< HEAD
-    This function can be called at global scope in a module to cause
-    references to the global function specified by `fn_or_name` to use
-    them in FX.
-=======
     This function can be called at module-level scope to register fn_or_name as a "leaf function".
     A "leaf function" will be preserved as a CallFunction node in the FX trace instead of being
     traced through::
->>>>>>> db86dd8a
 
         # foo/bar/baz.py
         def my_custom_function(x, y):
@@ -487,12 +481,7 @@
         GraphModule: a Module created from the recorded operations from ``root``.
 
     """
-<<<<<<< HEAD
-    return GraphModule(root if isinstance(root, torch.nn.Module) else torch.nn.Module(),
-                       Tracer().trace(root),
-                       root.__class__.__name__ if isinstance(root, torch.nn.Module) else root.__name__)
-=======
     tracer = Tracer()
     graph = tracer.trace(root)
-    return GraphModule(tracer.root, graph)
->>>>>>> db86dd8a
+    name = root.__class__.__name__ if isinstance(root, torch.nn.Module) else root.__name__
+    return GraphModule(tracer.root, graph, name)