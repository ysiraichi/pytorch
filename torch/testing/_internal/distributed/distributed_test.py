--- conflicted
+++ resolved
@@ -17,11 +17,11 @@
 import torch.cuda
 import torch.distributed as dist
 import torch.distributed.algorithms.ddp_comm_hooks.powerSGD_hook as powerSGD
+from torch.distributed.algorithms.ddp_comm_hooks import default_hooks as default
 from torch.utils.data.distributed import DistributedSampler
 from torch.nn.parallel.distributed import _dump_DDP_relevant_env_vars
 import torch.nn as nn
 import torch.nn.functional as F
-from torch.distributed.algorithms.ddp_comm_hooks import default_hooks as default
 from torch.distributed.distributed_c10d import _get_default_group, AllreduceOptions, GroupMember
 from torch.testing._internal.common_utils import FILE_SCHEMA
 from torch.testing._internal.common_distributed import (
@@ -2846,18 +2846,19 @@
         def _test_ddp_hook_parity(self, state, hook):
             rank = self.rank
             m = torch.nn.Linear(1, 5)
-            net_with_hook = torch.nn.parallel.DistributedDataParallel(
-                copy.deepcopy(m).to(rank), device_ids=[rank]
-            )
-            net_with_hook.register_comm_hook(state=state, hook=hook)
             try:
                 process_group = state.process_group
             except AttributeError:
                 process_group = state
+
+            net_with_hook = torch.nn.parallel.DistributedDataParallel(
+                copy.deepcopy(m).to(rank), device_ids=[rank], process_group=process_group
+            )
+            net_with_hook.register_comm_hook(state=state, hook=hook)
             net_without_hook = torch.nn.parallel.DistributedDataParallel(
                 copy.deepcopy(m).to(rank), device_ids=[rank], process_group=process_group
             )
-            for i in range(10):
+            for i in range(100):
                 # Clear gradients manually.
                 for g in [net_without_hook.module.weight.grad, net_with_hook.module.weight.grad]:
                     if g is not None:
@@ -2871,20 +2872,25 @@
                 grad = net_without_hook.module.weight.grad
                 avg = grad.clone()
                 expected_grad = sum(i for i in range(dist.get_world_size())) / dist.get_world_size()
-                self.assertEqual(
-                    avg[0, 0],
-                    expected_grad,
-                    msg=f"Expected gradient of {expected_grad} but got {avg} on rank {self.rank}",
-                )
                 loss_hook = net_with_hook(batch).sum()
                 loss_hook.backward()
                 grad_hook = net_with_hook.module.weight.grad
                 avg_hook = grad_hook.clone()
-                # The following would fail if allreduce hook gave different
-                # results than vanilla DDP allreduce.
-                # TODO: replace below assert for powerSGD
-                if hook == default.allreduce_hook:
-                    self.assertEqual(avg_hook[0, 0], avg[0, 0])
+                # Verify hook grad with expected.
+                # Cannot use exact match here due to a very small accuracy loss,
+                # e.g. 1e-05, for powerSGD hook case.
+                assert_func = self.assertEqual if hook == default.allreduce_hook else torch.testing.assert_allclose
+                assert_func(
+                    avg_hook[0, 0],
+                    expected_grad,
+                    msg=f"Expected hook grad of {expected_grad} but got {avg_hook[0, 0]}"
+                )
+                # Verify hook grad with vanilla allreduce
+                assert_func(
+                    avg_hook[0, 0],
+                    avg[0, 0],
+                    msg=f"Expected hook grad to be close to allreduce {avg[0, 0]}, but got {avg_hook[0, 0]}"
+                )
 
         @unittest.skipIf(
             BACKEND != "nccl",
@@ -2892,7 +2898,6 @@
         )
         @skip_if_lt_x_gpu(int(os.environ["WORLD_SIZE"]))
         @skip_if_rocm
-<<<<<<< HEAD
         def test_ddp_hook_parity_allreduce(self):
             self._test_ddp_hook_parity(state=None, hook=default.allreduce_hook)
 
@@ -2908,39 +2913,6 @@
             gpus = [rank_to_GPU[int(r)][0] for r in range(dist.get_world_size())]
             process_group = torch.distributed.new_group(gpus)
             self._test_ddp_hook_parity(state=process_group, hook=default.allreduce_hook)
-=======
-        def test_DistributedDataParallel_powerSGD_ddp_comm_hook(self):
-            rank = self.rank
-            for warm_start in [True, False]:
-                net = torch.nn.parallel.DistributedDataParallel(
-                    torch.nn.Linear(1, 5).to(rank), device_ids=[rank]
-                )
-                state = powerSGD.PowerSGDState(
-                    # Use the default process group (dist.group.WORLD) instead of creating a new one.
-                    process_group=None, matrix_approximation_rank=1, warm_start=warm_start
-                )
-                net.register_comm_hook(state=state, hook=powerSGD.powerSGD_hook)
-                # NOTE: batched_powerSGD_hook cannot pass the following test, because it has a much lower accuracy.
-                # E.g., after the compression of batched_powerSGD_hook, a gradient of 0.5 can become 0.8335.
-                for i in range(1000):
-                    # Clear gradients manually.
-                    grad = net.module.weight.grad
-                    if grad is not None:
-                        grad.requires_grad_(False)
-                        grad.zero_()
-                    # Forward + BW
-                    batch = torch.tensor([rank]).float().cuda(rank)
-                    loss = net(batch).sum()
-                    loss.backward()
-                    # For each worker, the gradient on the weight should be worker_rank.
-                    grad = net.module.weight.grad
-                    world_size = int(os.environ["WORLD_SIZE"])
-                    expected_grad = sum(i for i in range(world_size)) / world_size
-                    # Cannot use exact match here due to a very small accuracy loss, e.g., 1e-05.
-                    torch.testing.assert_allclose(
-                        grad[0, 0], expected_grad,
-                        msg=f"Expected gradient of {expected_grad} but got {grad} on rank {self.rank}")
->>>>>>> 57fb2c0f
 
         @unittest.skipIf(
             BACKEND != "nccl",
@@ -2949,11 +2921,14 @@
         @skip_if_lt_x_gpu(int(os.environ["WORLD_SIZE"]))
         @skip_if_rocm
         def test_ddp_hook_parity_powerSGD(self):
-            powersgd_state = powerSGD.PowerSGDState(
-                process_group=None,
-                matrix_approximation_rank=1
-            )
-            self._test_ddp_hook_parity(state=powersgd_state, hook=powerSGD.powerSGD_hook)
+            for warm_start in [True, False]:
+                powersgd_state = powerSGD.PowerSGDState(
+                    process_group=None,
+                    matrix_approximation_rank=1,
+                    warm_start=warm_start,
+                )
+                self._test_ddp_hook_parity(state=powersgd_state, hook=powerSGD.powerSGD_hook)
+
 
         @unittest.skipIf(BACKEND != 'nccl' and BACKEND != 'gloo',
                          "Only Nccl & Gloo backend support DistributedDataParallel")
