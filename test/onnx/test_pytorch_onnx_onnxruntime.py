--- conflicted
+++ resolved
@@ -5767,8 +5767,6 @@
         [np.testing.assert_allclose(ort_out1, ort_out2, atol=1e-7, rtol=0.001) for ort_out1, ort_out2 in
          zip(ort_outs1, ort_outs2)]
 
-<<<<<<< HEAD
-=======
     def test_script_custom_class_error(self):
         class BoxCoder(object):
             def __init__(self, bbox_xform_clip):
@@ -5801,7 +5799,6 @@
             self.run_test(model, (box_regression, proposal))
 
     @skipIfUnsupportedOpsetVersion([13])
->>>>>>> ff4fcd3a
     def test_initializer_sequence(self):
         class MyModule(torch.nn.Module):
             def __init__(self, input_size, hidden_size, num_classes):
