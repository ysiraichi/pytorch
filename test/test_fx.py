import torch
import unittest
import operator
import numbers
import pickle
import copy
import sys
import functools
import contextlib
from pathlib import Path
from torch.fx import symbolic_trace, Proxy, Node, GraphModule, Tracer, Graph, wrap
from torch.fx.experimental import shape_prop
from torch.fx.immutable_collections import immutable_dict, immutable_list
from copy import deepcopy

from torch.fx.proxy import TraceError

from fx.quantization import Quantizer
from fx.test_subgraph_rewriter import TestSubgraphRewriter  # noqa: F401

from typing import Any, Callable, Dict, NamedTuple, List, Optional, Tuple, Union
from torch.testing._internal.common_utils import run_tests, TEST_WITH_ROCM, IS_WINDOWS, IS_SANDCASTLE, IS_MACOS
from torch.testing._internal.jit_utils import JitTestCase

from fx.named_tup import MyNamedTup

try:
    from torchvision.models import resnet18
    HAS_TORCHVISION = True
except ImportError:
    HAS_TORCHVISION = False
skipIfNoTorchVision = unittest.skipIf(not HAS_TORCHVISION, "no torchvision")

class SimpleTest(torch.nn.Module):
    def forward(self, x):
        return torch.relu(x + 3.0)

def a_non_torch_leaf(a, b):
    return a + b

# Test wrap() passing both a function name as well as a function
# directly
def a_lifted_leaf(a, b):
    return a[0] + a[1] + b

wrap('a_lifted_leaf')
# Test wrapping twice doesn't break anything
wrap('a_lifted_leaf')

def a_lifted_leaf2(a, b):
    return a[0] + a[1] + b

wrap(a_lifted_leaf2)

<<<<<<< HEAD
torch.fx.wrap('wrapper_fn')

def wrapper_fn(x):
    return torch.foo(x)
=======
wrap('len')


@wrap
def wrapped_via_decorator(a):
    return a + 1
>>>>>>> db86dd8a

class Pair(NamedTuple):
    x : torch.Tensor
    y : torch.Tensor

class TestFX(JitTestCase):
    def checkGraphModule(self, m: torch.nn.Module, args, kwargs=None):
        """Check that an nn.Module's results match the GraphModule version
        for a given set of args/kwargs.
        """
        kwargs = kwargs if kwargs else {}
        ref_outs = m(*args, **kwargs)
        gm = symbolic_trace(m)
        gm.graph.lint(gm)
        test_outs = gm(*args, **kwargs)
        self.assertEqual(ref_outs, test_outs)

    def test_graph_module(self):
        class MySub(torch.nn.Module):
            def __init__(self):
                super().__init__()
                self.w = torch.nn.Parameter(torch.rand(4, 3))

            def forward(self, x):
                return self.w + x

        class MyModule(torch.nn.Module):
            def __init__(self):
                super().__init__()
                self.lin = torch.nn.Linear(4, 3)
                self.sub_mod = MySub()
                self.w = torch.nn.Parameter(torch.rand(3))

            def forward(self, A, B, c):
                t = torch.sigmoid(A) + self.lin(c)
                return self.sub_mod(t.data + self.w + t + 1 - A + B // A + -A + A.add(B, alpha=3))

        m = MyModule()
        gm = symbolic_trace(m)

        ms = torch.jit.script(gm)

        class M2(torch.nn.Module):
            def forward(self, A):
                m, idx = torch.max(A, 0)
                return m + 1, idx + 1

        m2 = M2()
        gm2 = symbolic_trace(m2)

        class T(torch.nn.Module):

            def forward(self, A, b=4, *args, c=5, **kwargs):
                x = A + 1 + args[0] + kwargs['3']
                return x

        t = T()
        symbolic_trace(t)

    def test_custom_import(self):
        graph = torch.fx.Graph()
        a = graph.placeholder('x')
        b = graph.placeholder('y')
        c = graph.call_function(a_non_torch_leaf, (a, b))
        d = graph.call_function(torch.sin, (c,))
        graph.output(d)
        gm = GraphModule(torch.nn.Module(), graph)
        x, y = torch.rand(1), torch.rand(1)
        self.assertEqual(torch.sin(x + y), gm(x, y))

    def test_args_kwargs(self):
        class T(torch.nn.Module):
            def forward(self, *args, **kwargs):
                x = args[0] + kwargs['foo']
                return x

        t = T()
        self.checkGraphModule(t, (torch.rand(1), torch.rand(1)), {'foo': torch.rand(1)})

    def test_args_kwargs_no_self(self):
        class T(torch.nn.Module):
            def forward(*args, **kwargs):  # noqa: B902
                self = args[0]
                return torch.relu(args[1])

        t = T()
        with self.assertRaisesRegex(RuntimeError, r'cannot be part of \*args expansion'):
            self.checkGraphModule(t, (torch.rand(1), torch.rand(1)), {'foo': torch.rand(1)})

    def test_fx_shifts(self):
        class MyModule(torch.nn.Module):
            def forward(self, x):
                return x << 3, x >> 3

        input = torch.LongTensor(10).random_(0, 1024)

        m = MyModule()
        self.checkGraphModule(m, (input,))

    def test_dict(self):
        class MyDictMod(torch.nn.Module):
            def forward(self, d):
                return d['3'].relu(), {'4' : d['3'].neg()}

        input_dict = {'3': torch.rand(3, 4)}
        m = MyDictMod()

        self.checkGraphModule(m, (input_dict,))

    def test_disallow_override(self):
        # Custom delegate to disallow in-place tensor operations
        class NoMutableCallTracer(Tracer):
            def create_node(self, kind : str, target : Union[str, Callable],
                            args : Tuple[Any], kwargs : Dict[str, Any], name : Optional[str] = None,
                            type_expr : Optional[Any] = None) -> Node:
                name = target if isinstance(target, str) else torch.typename(target)
                if name[-1] == '_':
                    raise RuntimeError('In-place operations are not supported')
                return super().create_node(kind, target, args, kwargs, name)

        # Test method
        class MyInplaceMod(torch.nn.Module):
            def forward(self, x):
                x.add_(3.0)
                return x

        m = MyInplaceMod()

        with self.assertRaisesRegex(RuntimeError, 'In-place operations'):
            NoMutableCallTracer().trace(m)

        # Test free function
        class MyInplaceMod2(torch.nn.Module):
            def forward(self, x):
                torch.log_(x)
                return x
        m2 = MyInplaceMod2()
        with self.assertRaisesRegex(RuntimeError, 'In-place operations'):
            NoMutableCallTracer().trace(m2)

        # Test symbolic node as an arg
        class MyInplaceMod3(torch.nn.Module):
            def forward(self, x):
                y = torch.ones(3, 4)
                y.add_(x)
                return x
        m3 = MyInplaceMod3()
        with self.assertRaisesRegex(RuntimeError, 'In-place operations'):
            NoMutableCallTracer().trace(m3)

    def test_leaf_module(self):
        # Custom delegate to make it so that there are no leaf modules, everything
        # should get traced through
        class NoLeafModulesTracer(Tracer):
            def is_leaf_module(self, m, qualname):
                return False

        class MyReluMod(torch.nn.Module):
            def __init__(self):
                super().__init__()
                self.relu = torch.nn.ReLU()

            def forward(self, x):
                return self.relu(x)

        mrm = MyReluMod()
        sym = NoLeafModulesTracer().trace(mrm)
        for node in sym.nodes:
            self.assertNotEqual(node.op, 'call_module')
        sym.lint(sym)

    def test_wrap(self):
        self.assertEqual(3 + 4 + 5, a_lifted_leaf((3, 4), 5))

        def to_trace(y):
            return a_lifted_leaf((4, y), 3) + a_lifted_leaf((3, 4), 5) + a_lifted_leaf((y, y), y)

        m = symbolic_trace(to_trace)
        self.assertIn('a_lifted_leaf', m.code)
        self.assertEqual(27, m(2))

    def test_wrap_fn_directly(self):
        self.assertEqual(3 + 4 + 5, a_lifted_leaf2((3, 4), 5))

        def to_trace(y):
            return a_lifted_leaf2((4, y), 3) + a_lifted_leaf2((3, 4), 5) + a_lifted_leaf2((y, y), y)

        m = symbolic_trace(to_trace)
        self.assertIn('a_lifted_leaf2', m.code)
        self.assertEqual(27, m(2))

    def test_wrapped_via_decorator(self):
        self.assertEqual(wrapped_via_decorator(0), 1)

        def to_trace(y):
            return wrapped_via_decorator(y)

        m = symbolic_trace(to_trace)
        self.assertIn('wrapped_via_decorator', m.code)
        self.assertEqual(m(0), 1)

    def test_graph_edit_with_proxy(self):
        class M(torch.nn.Module):
            def forward(self, a, b):
                return a + b
        m = M()
        g = symbolic_trace(m).graph
        new_g = torch.fx.Graph()
        val_map : Dict[Node, Node] = {}
        output_val = new_g.graph_copy(g, val_map)
        t = Proxy(output_val)
        # test that we can use proxy objects to generate more graph code later for things that do not need to work with modules.
        new_g.output((t + t).node)
        gm = GraphModule(m, new_g)
        gm.graph.lint(gm)
        self.assertEqual(gm(3, 4), 14)

    def test_graph_unique_names(self):
        class M(torch.nn.Module):
            def forward(self, a, b):
                return a + b
        m = M()
        g = symbolic_trace(m).graph
        new_g = torch.fx.Graph()
        val_map : Dict[Node, Node] = {}
        output_val = new_g.graph_copy(g, val_map)
        t = Proxy(output_val)
        # test that we can use proxy objects to generate more graph code later for things that do not need to work with modules.
        new_g.output((t + t).node)
        gm = GraphModule(m, new_g)
        seen_names : Set[str] = set()
        for node in gm.graph.nodes:
            assert node.name not in seen_names
            seen_names.add(node.name)

    def test_graph_unique_names_manual(self):
        graph : torch.fx.Graph = torch.fx.Graph()
        a : torch.fx.Node = graph.create_node('placeholder', 'x')
        b : torch.fx.Node = graph.create_node('call_module', 'linear_mod', args=(a,), name='foo_1_1')
        c : torch.fx.Node = graph.create_node('get_attr', 'y_attr', name='foo_1')
        d : torch.fx.Node = graph.create_node('call_function', operator.add, args=(b, c))
        graph.output(d)
        graph2 = torch.fx.Graph()
        val_map : Dict[Node, Node] = {}
        graph2.graph_copy(graph, val_map)
        seen_names : Set[str] = set()
        for node in graph2.nodes:
            assert node.name not in seen_names
            seen_names.add(node.name)

    @skipIfNoTorchVision
    def test_resnet(self):
        resnet = resnet18()
        resnet.train()

        res_graph = symbolic_trace(resnet)
        res_script = torch.jit.script(res_graph)

        ip = torch.rand(1, 3, 224, 224)

        a = resnet(ip)
        b = res_graph(ip)
        c = res_script(ip)
        self.assertEqual(a, b)
        self.assertEqual(a, c)

        quantizer = Quantizer(res_graph)

        for i in range(10):
            quantizer.observe((torch.rand(1, 3, 224, 224),))

        qgraph = quantizer.quantize()
        qgraph.graph.lint(qgraph)
        qgraph_script = torch.jit.script(qgraph)

        d = qgraph(ip)
        e = qgraph_script(ip)

        assert (a - d).abs().max() < 2
        self.assertEqual(d, e)

    def test_unpack(self):
        class M(torch.nn.Module):
            def forward(self, a, b):
                c, d = a
                return c + d + b

        a = (torch.rand(1), torch.rand(1))
        b = torch.rand(1)
        m = M()
        self.checkGraphModule(m, (a, b))

    def test_native_callable(self):
        if TEST_WITH_ROCM or IS_SANDCASTLE or IS_WINDOWS or IS_MACOS:
            raise unittest.SkipTest("non-portable load_library call used in test")
        torch_root = Path(__file__).resolve().parent.parent
        p = torch_root / 'build' / 'lib' / 'libtorchbind_test.so'
        torch.ops.load_library(str(p))
        # This test exercises the case where we use FX to translate from Python
        # code to some native callable object
        #
        # For the purposes of testing, we use ElementwiseInterpreter defined
        # in test_custom_class.cpp.
        #
        # We test that we can
        # 1) Construct a native callable from FX IR
        # 2) Construct a drop-in replacement module that delegates to the
        #    native callable rather than the original code
        # 3) Run both the original code and native callable wrapper with
        #    equivalent results
        # 4) TorchScript compile the native callable wrapper and confirm
        #    equivalent results with the reference
        # 5) TorchScript serialize and deserialize the native callable
        #    and confirm equivalent results with the reference

        # We use this simple Module as a reference computation
        class MySimpleMod(torch.nn.Module):
            def forward(self, x):
                return 3.0 * x + x

        msm = MySimpleMod()

        # This is what a lowering pass might look like: a function that takes
        # a valid nn.Module, symbolically traces it, lowers the Module to some
        # representation, and wraps that representation up into another
        # nn.Module instance that handles dispatch to the compiled/lowered code.
        def lower_to_elementwise_interpreter(orig_mod : torch.nn.Module) -> torch.nn.Module:
            # ===== Stage 1: Symbolic trace the module =====
            mod = symbolic_trace(orig_mod)

            # ===== Stage 2: Lower GraphModule representation to the C++
            #       interpreter's instruction format ======
            instructions = []
            constant_idx = 0
            constants = {}
            fn_input_names = []

            target_to_name = {
                operator.add : "add",
                operator.mul : "mul"
            }

            output_node : Optional[Node] = None
            # For each instruction, create a triple
            # (instruction_name : str, inputs : List[str], output : str)
            # to feed into the C++ interpreter
            for n in mod.graph.nodes:
                target, args, out_name = n.target, n.args, n.name
                assert len(n.kwargs) == 0, "kwargs currently not supported"

                if n.op == 'placeholder':
                    # Placeholders specify function argument names. Save these
                    # for later when we generate the wrapper GraphModule
                    fn_input_names.append(target)
                elif n.op == 'call_function':
                    assert target in target_to_name, "Unsupported call target " + target
                    arg_names = []
                    for arg in args:
                        if not isinstance(arg, Node):
                            # Pull out constants. These constants will later be
                            # fed to the interpreter C++ object via add_constant()
                            arg_name = f'constant_{constant_idx}'
                            constants[arg_name] = torch.Tensor(
                                [arg] if isinstance(arg, numbers.Number) else arg)
                            arg_names.append(arg_name)
                            constant_idx += 1
                        else:
                            arg_names.append(arg.name)
                    instructions.append((target_to_name[target], arg_names, out_name))
                elif n.op == 'output':
                    if output_node is not None:
                        raise RuntimeError('Multiple output nodes!')
                    output_node = n
                else:
                    raise RuntimeError('Unsupported opcode ' + n.op)

            interpreter = torch.classes._TorchScriptTesting._ElementwiseInterpreter()
            # Load constants
            for k, v in constants.items():
                interpreter.add_constant(k, v)
            # Specify names for positional input arguments
            interpreter.set_input_names(fn_input_names)
            # Load instructions
            interpreter.set_instructions(instructions)
            # Specify name for single output
            assert isinstance(output_node.args[0], torch.fx.Node)
            interpreter.set_output_name(output_node.args[0].name)

            # ===== Stage 3: Create a wrapper GraphModule around the interpreter =====
            class WrapperModule(torch.nn.Module):
                def __init__(self, interpreter):
                    super().__init__()
                    self.interpreter = interpreter

            wrapper = WrapperModule(interpreter)

            # Create a graph that: 1) Takes function arguments 2) Invokes the interpreter
            # 3) Returns the speficied return value

            # FIXME: The following code could be greatly simplified by symbolic_trace'ing
            # the wrapper with a Tracer that considers the Wrapper instance a root
            # module, however, I can't get `__call__` exposed on TorchBind classes
            # without it messing up Python `hasattr` for some reason. More digging
            # into CPython's implementation of hasattr is probably in order...

            graph = torch.fx.Graph()
            # Add placeholders for fn inputs
            placeholder_nodes = []
            for name in fn_input_names:
                placeholder_nodes.append(graph.create_node('placeholder', name))

            # Get the interpreter object
            interpreter_node = graph.create_node('get_attr', 'interpreter')

            # Add a node to call the interpreter instance
            output_node = graph.create_node(
                op='call_method', target='__call__', args=(interpreter_node, placeholder_nodes))

            # Register output
            graph.output(output_node)

            graph.lint(wrapper)

            # Return final GraphModule!!!
            return GraphModule(wrapper, graph)


        # Lower GraphModule to C++ interpreter
        lowered = lower_to_elementwise_interpreter(msm)

        # Compare correctness with original module
        x = torch.rand(3, 4)
        ref_out = msm(x)
        test_out = lowered(x)
        torch.testing.assert_allclose(test_out, ref_out)

        # Test TorchScript compilation
        scripted_lowered = torch.jit.script(lowered)
        script_out = scripted_lowered(x)
        torch.testing.assert_allclose(script_out, ref_out)

        # Test TorchScript ser/de
        import_copy = self.getExportImportCopy(scripted_lowered)
        imported_out = import_copy(x)
        torch.testing.assert_allclose(imported_out, ref_out)

    def test_reserved_getattr(self):
        """Ensure that we do not name any nodes with a reserved builtin like `getattr`"""
        class M(torch.nn.Module):
            def forward(self, a):
                return a.foo.bar.baz

        m = M()
        m_g = symbolic_trace(m)
        m_g.graph.lint(m_g)
        for node in m_g.graph.nodes:
            self.assertTrue(node.name != "getattr")

    def test_node_tagging(self):
        class TaggingTracer(Tracer):
            def create_node(self, kind : str, target : Union[str, Callable],
                            args : Tuple[Any], kwargs : Dict[str, Any], name : Optional[str] = None,
                            type_expr : Optional[Any] = None) -> Node:
                n = super().create_node(kind, target, args, kwargs, name)
                n.tag = 'foo'
                return n

        class M(torch.nn.Module):
            def forward(self, a, b):
                return a + b

        m = M()
        g = TaggingTracer().trace(m)
        g.lint(m)
        for n in g.nodes:
            self.assertTrue(hasattr(n, 'tag'))
            self.assertEqual(n.tag, 'foo')

    def test_tensor_attribute(self):
        class TensorAttribute(torch.nn.Module):
            def __init__(self):
                super().__init__()
                self.tensor = torch.rand(3, 4)

            def forward(self, x):
                return torch.nn.functional.linear(x, self.tensor)

        ta = TensorAttribute()
        traced = symbolic_trace(ta)
        traced(torch.rand(4, 4))

        class WrapperForQualname(torch.nn.Module):
            def __init__(self):
                super().__init__()
                self.ta = TensorAttribute()

            def forward(self, x):
                return torch.nn.functional.linear(x, self.ta.tensor)

        wfq = WrapperForQualname()
        traced2 = symbolic_trace(wfq)
        traced2.graph.lint(traced2)
        traced2(torch.rand(4, 4))

    def test_symbolic_trace_sequential(self):
        class Simple(torch.nn.Module):
            def forward(self, x):
                return torch.neg(x)

        seq = torch.nn.Sequential(
            Simple(),
            Simple(),
            Simple()
        )
        traced = symbolic_trace(seq)
        traced.graph.lint(traced)
        x = torch.rand(3, 4)
        self.assertEqual(traced(x), seq(x))

    def test_tensor_constant(self):
        class ConstTensor(torch.nn.Module):
            def forward(self, x):
                return torch.nn.functional.linear(x, torch.zeros(3, 4))

        ct = ConstTensor()
        traced = symbolic_trace(ct)
        traced.graph.lint(traced)
        traced(torch.rand(4, 4))

    def test_pickle_graphmodule(self):
        class Nested(torch.nn.Module):
            def __init__(self):
                super().__init__()
                self.st = torch.nn.Linear(4, 4)

            def forward(self, x):
                return self.st(x)

        n = Nested()
        traced = symbolic_trace(n)
        traced.graph.lint(traced)
        pickled = pickle.dumps(traced)
        loaded = pickle.loads(pickled)
        loaded.graph.lint(loaded)
        x = torch.rand(3, 4)
        self.assertEqual(loaded(x), traced(x))

    def test_all_input_nodes(self):
        graph : torch.fx.Graph = torch.fx.Graph()
        a : torch.fx.Node = graph.placeholder('x')
        b : torch.fx.Node = graph.call_module('linear_mod', args=(a,))
        c : torch.fx.Node = graph.get_attr('y_attr')
        d : torch.fx.Node = graph.call_function(operator.add, args=(b, c))
        e : torch.fx.Node = graph.call_function(torch.unsqueeze, args=(d, 0))
        graph.output(e)
        graph.lint()

        self.assertEqual(b.all_input_nodes, [a])
        self.assertEqual(c.all_input_nodes, [])
        self.assertEqual(d.all_input_nodes, [b, c])
        self.assertEqual(e.all_input_nodes, [d])

    def test_deepcopy_graphmodule_with_transform(self):
        st = SimpleTest()
        traced = symbolic_trace(st)
        traced.graph.lint(traced)

        def transform(traced):
            new_graph = torch.fx.Graph()
            val_map : Dict[Node, Node] = {}
            output_value = new_graph.graph_copy(traced.graph, val_map)
            relu_out = new_graph.create_node(
                op='call_method', target='neg', args=(output_value,), kwargs={})
            new_graph.output(relu_out)
            return GraphModule(traced, new_graph)
        transformed = transform(traced)
        transformed.graph.lint(transformed)
        copied = copy.deepcopy(transformed)
        self.assertNotEqual(id(type(transformed)), id(type(copied)))
        x = torch.randn(3, 4)
        self.assertEqual(copied(x), transformed(x))

    def test_deepcopy_with_submods_params(self):
        class Bar(torch.nn.Module):
            def __init__(self):
                super().__init__()
                self.param = torch.nn.Parameter(torch.rand(3, 4))

            def forward(self, x):
                return torch.relu(x) + self.param

        class Baz(torch.nn.Module):
            def __init__(self):
                super().__init__()
                self.param = torch.nn.Parameter(torch.rand(3, 4))
                self.bar = Bar()

            def forward(self, x):
                return self.bar(x) - self.param

        baz = Baz()
        traced = symbolic_trace(baz)
        traced.graph.lint(traced)
        copied = copy.deepcopy(traced)
        copied.graph.lint(copied)

    def test_unpack_list_better_error(self):
        class SomeArgs(torch.nn.Module):
            def forward(self, a, b):
                return torch.rand(3, 4)

        class UnpacksList(torch.nn.Module):
            def __init__(self):
                super().__init__()
                self.sa = SomeArgs()

            def forward(self, x : list):
                return self.sa(*x)

        ul = UnpacksList()
        with self.assertRaisesRegex(TraceError, 'Proxy object cannot be iterated.'):
            symbolic_trace(ul)

    def test_unpack_dict_better_error(self):
        class SomeKwargs(torch.nn.Module):
            def forward(self, x=3, y=4):
                return torch.rand(3, 4)

        class UnpacksDict(torch.nn.Module):
            def __init__(self):
                super().__init__()
                self.sk = SomeKwargs()

            def forward(self, x : dict):
                return self.sk(**x)

        ud = UnpacksDict()
        with self.assertRaisesRegex(TraceError, 'Proxy object cannot be iterated.'):
            symbolic_trace(ud)

    def test_pretty_print_targets(self):
        # Test that Graph pretty-print prints friendly name for targets
        # in `operator` and `builtins`

        class SomeMod(torch.nn.Module):
            def forward(self, x):
                return torch.add(x.foo + x.bar, 3.0)

        traced = symbolic_trace(SomeMod())
        graph_str = str(traced.graph)
        self.assertIn('builtins.getattr', graph_str)
        self.assertIn('operator.add', graph_str)
        self.assertIn('torch.add', graph_str)

    def test_script_tensor_constant(self):
        # TorchScript seems to ignore attributes that start with `__`.
        # We used to call anonymous Tensor values `__tensor_constant*`, but
        # they were getting ignored by script. Now they're called
        # `_tensor_constant*`
        class IHaveATensorConstant(torch.nn.Module):
            def forward(self, x):
                return x + torch.rand(3, 4)

        traced = torch.fx.symbolic_trace(IHaveATensorConstant())
        torch.jit.script(traced)

    def test_torch_fx_len(self):
        class FXLenTest(torch.nn.Module):
            def forward(self, x):
                return len(x)

        traced = symbolic_trace(FXLenTest())
        self.assertEqual(traced(torch.rand(3, 4)), 3)

        # Test scriptability
        scripted = torch.jit.script(FXLenTest())
        self.assertEqual(scripted(torch.rand(3)), 3)

        traced_scripted = torch.jit.script(traced)
        self.assertEqual(traced_scripted(torch.rand(3)), 3)

        # Test non-proxy len
        class FXLenTest2(torch.nn.Module):
            def __init__(self):
                super().__init__()
                self.l = [3, 4, 5]

            def forward(self, x):
                return x + len(self.l)

        traced2 = symbolic_trace(FXLenTest2())
        inp = torch.rand(3, 4)
        self.assertEqual(traced2(inp), inp + 3.0)

    def test_torch_custom_ops(self):
        class M(torch.nn.Module):
            def forward(self, a):
                b = torch.ops.aten.sigmoid(a)
                c = torch.ops.aten.cat([a, b])
                return torch.ops.aten.cat((c, c))
        m = M()
        input = torch.randn(3)
        ref_out = m(input)
        gm = symbolic_trace(m)
        gm.graph.lint(gm)
        out = gm(input)
        self.assertEqual(out, ref_out)

    def test_pretty_print(self):
        st = SimpleTest()
        traced = symbolic_trace(st)
        traced.graph.lint(traced)
        printed = str(traced)
        assert 'SimpleTest()' in printed
        assert 'torch.relu' in printed

    def test_pretty_print_graph(self):
        class KwargPrintTest(torch.nn.Module):
            def forward(self, x):
                return torch.squeeze(x + 3.0, dim=2)
        st = KwargPrintTest()
        traced = symbolic_trace(st)
        traced.graph.lint(traced)
        stringed = str(traced.graph)
        for s in ['args', 'kwargs', '#users']:
            assert s in stringed

    def test_graph_fns(self):
        g = Graph()
        a = g.placeholder('a')
        b = g.call_module('linear', (a,))
        c = g.get_attr('bias')
        d = g.call_method('add', (b, c))
        e = g.call_function(torch.sin, (d,))
        g.output(e)
        mod = torch.nn.Module()
        mod.linear = torch.nn.Linear(3, 4)
        mod.bias = torch.rand(4)
        gm = GraphModule(mod, g)
        gm.graph.lint(gm)
        input = torch.rand(3)
        r = gm(input)
        ref = torch.sin(mod.linear(input) + mod.bias)
        self.assertEqual(r, ref)

    def test_remove_uses(self):
        g : torch.fx.Graph = Graph()
        x : torch.fx.Node = g.placeholder('x')
        relu : torch.fx.Node = g.call_function(torch.relu, (x,))
        neg : torch.fx.Node = g.call_function(torch.neg, (relu,))
        g.output(neg)

        neg.replace_all_uses_with(relu)
        g.erase_node(neg)

        self.assertTrue(neg not in relu.users)

    def test_nonetype_annotation(self):
        eb = torch.nn.EmbeddingBag(3, 4)
        symbolic_trace(eb)

    def test_construct_root_dict(self):
        graph : torch.fx.Graph = torch.fx.Graph()
        a : torch.fx.Node = graph.create_node('placeholder', 'x')
        b : torch.fx.Node = graph.create_node('call_module', 'foo.bar.baz', args=(a,))
        c : torch.fx.Node = graph.create_node('get_attr', 'zip.zap.zam')
        d : torch.fx.Node = graph.create_node('call_function', operator.add, args=(b, c))
        graph.output(d)

        linear_mod : torch.nn.Module = torch.nn.Linear(3, 4)
        add_param : torch.Tensor = torch.rand(3, 4)
        gm : torch.fx.GraphModule = torch.fx.GraphModule(
            {'foo.bar.baz': linear_mod, 'zip.zap.zam' : add_param}, graph)
        gm.graph.lint(gm)

        assert 'self.foo.bar.baz' in gm.code

        x : torch.Tensor = torch.rand(3, 3)
        out : torch.Tensor = gm(x)
        ref_out : torch.Tensor = linear_mod(x) + add_param
        self.assertEqual(out, ref_out)

    def test_symbolic_trace_assert(self):

        class AssertsTensorShape(torch.nn.Module):
            def forward(self, x):
                torch._assert(x.shape[1] > 4, "assert_foobar")
                return x

        m = AssertsTensorShape()
        # verify traceability
        traced = symbolic_trace(m)
        # verify assertion on traced model works correctly at runtime
        traced(torch.rand(4, 5))
        with self.assertRaisesRegex(AssertionError, "assert_foobar"):
            traced(torch.rand(4, 3))
        # verify the symbolically traced module is scriptable
        ms = torch.jit.script(m)
        with self.assertRaisesRegex(torch.jit.Error, "assert_foobar"):
            ms(torch.rand(4, 3))

    def test_trace_fn_constant(self):
        some_constant = torch.rand(3, 4)

        def add_const(x):
            return some_constant + x

        traced = symbolic_trace(add_const)

        input = torch.rand(3, 4)
        self.assertEqual(traced(input), add_const(input))

    def test_copy_no_remap(self):
        traced = symbolic_trace(SimpleTest())
        g = traced.graph
        copied = torch.fx.Graph()
        for node in g.nodes:
            copied.node_copy(node)
        with self.assertRaisesRegex(RuntimeError, 'does not belong to this Graph'):
            copied.lint()

    def test_wrong_topo(self):
        graph : torch.fx.Graph = torch.fx.Graph()
        a : torch.fx.Node = graph.create_node('placeholder', 'x')
        b : torch.fx.Node = graph.create_node('call_module', 'foo.bar.baz', args=(a,))
        c : torch.fx.Node = graph.create_node('get_attr', 'zip.zap.zam')
        d : torch.fx.Node = graph.create_node('call_function', operator.add, args=(b, c))
        graph.output(d)
        nodes = list(graph.nodes)
        nodes[3].append(nodes[2])
        with self.assertRaisesRegex(RuntimeError, 'was used before it has been defined'):
            graph.lint()

    def test_example_shape_prop(self):
        class TestCase(torch.nn.Module):
            def __init__(self):
                super().__init__()
                self.attr = torch.randn(3, 4)
                self.submod = torch.nn.Linear(4, 4)

            def forward(self, x):
                return torch.neg(self.submod(x.relu() + self.attr))
        tc = TestCase()
        tc_traced = symbolic_trace(tc)
        ref_out = tc_traced(torch.rand(3, 4))
        shape_prop.ShapeProp(tc_traced).propagate(torch.rand(3, 4))

        # Make sure we're testing all opcodes
        opcodes = set()
        output_shape : Optional[torch.Shape] = None
        for node in tc_traced.graph.nodes:
            opcodes.add(node.op)
            if node.op == 'output':
                output_shape = node.args[0].shape
        self.assertEqual(opcodes, set(['placeholder', 'get_attr', 'call_function', 'call_method',
                                       'call_module', 'output']))

        # Test shape propogation and make sure results match actual
        self.assertEqual(output_shape, ref_out.shape)

    def test_fn_type_annotations(self):
        class Foo(torch.nn.Module):
            def forward(self, p : Pair, z : torch.Tensor, i : int) -> Dict[str, torch.Tensor]:
                return {'a': p.x + p.y + z + i}

        foo_scripted = torch.jit.script(Foo())
        foo_scripted(Pair(torch.rand(5), torch.rand(5)), torch.rand(5), 3)

        fxed = symbolic_trace(Foo())
        fxed_scripted = torch.jit.script(fxed)
        fxed_scripted(Pair(torch.rand(5), torch.rand(5)), torch.rand(5), 3)

    def test_fn_type_annotation_empty(self):
        def forward(a : List[torch.Tensor]):
            return a[0]
        torch.jit.script(symbolic_trace(forward))

    def test_wrapped_method(self):
        def wrap_with_relu(fn):
            @functools.wraps(fn)
            def wrapper(*args, **kwargs):
                return torch.relu(fn(*args, **kwargs))
            return wrapper

        class Foo(torch.nn.Module):
            @wrap_with_relu
            def forward(self, x, w):
                return torch.matmul(x, w)

        f = Foo()
        traced = symbolic_trace(f)
        x, w = torch.rand(3, 4), torch.rand(4, 4)
        self.assertTrue(any(n.target == torch.relu for n in traced.graph.nodes))

    def test_empty_graph_codegen(self):
        graph = torch.fx.Graph()
        gm = torch.fx.GraphModule(torch.nn.Module(), graph)
        self.assertEqual(gm(), None)

    def test_sequential(self):
        m = torch.nn.Sequential(torch.nn.Conv2d(1, 1, 1))
        gm = torch.fx.symbolic_trace(m)
        gm_copy = copy.deepcopy(gm)

    def test_ctx_mgr(self):
        @contextlib.contextmanager
        def do_nothing():
            yield

        class M(torch.nn.Module):
            def __init__(self):
                super().__init__()

            @do_nothing()
            def forward(self, x):
                return torch.relu(x)

        m = M()
        self.checkGraphModule(m, (torch.rand(3, 4),))

    def test_typename_print(self):
        graph : torch.fx.Graph = torch.fx.Graph()
        x : torch.fx.Node = graph.create_node('placeholder', 'x')
        b : torch.fx.Node = graph.create_node('call_function', target=torch.relu, args=(x,),
                                              type_expr=List[float])
        output : torch.fx.Node = graph.output(b)
        self.assertTrue('typing.List[float]' in str(graph))

    def test_inf_nan(self):
        class FooMod(torch.nn.Module):
            def forward(self, x):
                return x + float('inf'), x + float('-inf'), x + float('nan')

        fm = FooMod()
        self.checkGraphModule(fm, (torch.rand(3, 4),))

    def test_inf_nan_kwds(self):
        graph : torch.fx.Graph = torch.fx.Graph()
        x : torch.fx.Node = graph.create_node('placeholder', 'x')
        b : torch.fx.Node = graph.create_node('call_function', operator.add, (x, float('inf')), {}, name='inf')
        c : torch.fx.Node = graph.create_node('call_function', operator.add, (x, float('nan')), {}, name='nan')
        graph.output((b, c))

        gm = torch.fx.GraphModule(torch.nn.Module(), graph)
        x = torch.rand(3, 4)
        self.assertEqual(gm(x), (x + float('inf'), x + float('nan')))

    def test_deepcopy_recursion_depth(self):
        depth = sys.getrecursionlimit() + 20

        g = torch.fx.Graph()
        x = g.placeholder('x')
        for i in range(depth):
            x = g.call_function(torch.relu, (x,))
        g.output(x)

        copied_graph = copy.deepcopy(g)

        val_map = {}
        for orig_node, new_node in zip(g.nodes, copied_graph.nodes):
            val_map[orig_node] = new_node

        for orig_node, new_node in zip(g.nodes, copied_graph.nodes):
            orig_users = set(orig_node.users.keys())
            orig_users_equiv = set(val_map[u] for u in orig_users)
            new_users = set(new_node.users.keys())
            self.assertEqual(orig_users_equiv, new_users)

    @skipIfNoTorchVision
    def test_replace_uses(self):
        rn18 = resnet18()

        class LowerReluTracer(torch.fx.Tracer):
            def is_leaf_module(self, m : torch.nn.Module, qualname : str):
                if isinstance(m, torch.nn.ReLU):
                    return False
                return super().is_leaf_module(m, qualname)

        rn18_traced = GraphModule(rn18, LowerReluTracer().trace(rn18))

        to_erase = []
        for node in rn18_traced.graph.nodes:
            if node.op == 'call_function' and node.target in [torch.relu, torch.nn.functional.relu]:
                kwargs = node.kwargs.copy()
                # Neg doesn't have in-place
                kwargs.pop('inplace')
                with rn18_traced.graph.inserting_before(node):
                    new_node = rn18_traced.graph.call_function(
                        the_function=torch.neg, args=node.args, kwargs=node.kwargs)
                node.replace_all_uses_with(replace_with=new_node)
                to_erase.append(node)

        for node in to_erase:
            rn18_traced.graph.erase_node(node)

    def test_insertion_point(self):
        graph : torch.fx.Graph = torch.fx.Graph()
        x : torch.fx.Node = graph.create_node('placeholder', 'x')
        b : torch.fx.Node = graph.create_node('call_function', target=torch.relu, args=(x,))
        output : torch.fx.Node = graph.output(b)

        with graph.inserting_before(b):
            neg : torch.fx.Node = graph.call_function(the_function=torch.neg, args=(x,))
            _, *relu_args = b.args
            b.args = (neg, *relu_args)

        gm = torch.fx.GraphModule(torch.nn.Module(), graph)

        input = torch.randn(33, 44)
        self.assertEqual(gm(input), torch.relu(torch.neg(input)))


    def test_move_before(self):
        graph : torch.fx.Graph = torch.fx.Graph()
        x : torch.fx.Node = graph.create_node('placeholder', 'x')
        b : torch.fx.Node = graph.create_node('call_function', target=torch.relu, args=(x,))
        output : torch.fx.Node = graph.output(b)

        neg : torch.fx.Node = graph.call_function(the_function=torch.neg, args=(x,))
        _, *relu_args = b.args
        b.args = (neg, *relu_args)
        b.prepend(neg)

        gm = torch.fx.GraphModule(torch.nn.Module(), graph)

        input = torch.randn(33, 44)
        self.assertEqual(gm(input), torch.relu(torch.neg(input)))

    def test_erase_node_error(self):
        st = SimpleTest()
        traced = symbolic_trace(st)

        for node in traced.graph.nodes:
            # Test deleting with uses both in another Node and at the output
            if node.target in [operator.add, torch.relu]:
                with self.assertRaisesRegex(RuntimeError, 'but it still had .* users in the graph'):
                    traced.graph.erase_node(node)

    def test_copy_it(self):
        d = immutable_dict([(3, 4), (5, 6)])
        l = immutable_list([(3, 4), (5, 6)])

        self.assertEqual(d, deepcopy(d))
        self.assertEqual(l, deepcopy(l))

    def test_find_uses(self):
        graph = torch.fx.Graph()
        x = torch.fx.Proxy(graph.placeholder('x'))

        y = torch.relu(x)
        z = x + x
        u = torch.neg(x)
        graph.output((y + z + u).node)
        graph.lint()

        users_of_x = x.node.users
        self.assertEqual(len(users_of_x), 3)
        expected_ops = set(['relu', 'add', 'neg'])
        for use in users_of_x:
            assert any(use.name.startswith(prefix) for prefix in expected_ops)

    def test_inline_graph(self):
        class InlineInto(torch.nn.Module):
            def forward(self, x):
                return torch.relu(x)

        class ToInline(torch.nn.Module):
            def forward(self, x):
                return torch.neg(x)

        inline_into = symbolic_trace(InlineInto())
        to_inline = symbolic_trace(ToInline())

        combined_graph = torch.fx.Graph()
        output_node = combined_graph.graph_copy(inline_into.graph, {})

        input_node = list(to_inline.graph.nodes)[0]
        assert input_node and input_node.op == 'placeholder'

        val_map = {input_node : output_node}
        output = combined_graph.graph_copy(to_inline.graph, val_map)
        combined_graph.output(output)

        combined_module = torch.fx.GraphModule(torch.nn.Module(), combined_graph)

        input = torch.rand(3, 4)
        self.assertEqual(combined_module(input), input.relu().neg())

    def test_multi_insert_point(self):
        graph = torch.fx.Graph()
        x = torch.fx.Proxy(graph.placeholder('x'))
        relu = torch.relu(x)

        with graph.inserting_before(relu.node):
            y = torch.neg(x)
            z = torch.tanh(y)

        graph.output((relu.node, z.node))
        graph.lint()

        expected_ops = ['x', 'neg', 'tanh', 'relu']
        for node, expected in zip(graph.nodes, expected_ops):
            assert expected in node.name

    def test_reassign_args_kwargs_uses(self):
        graph = torch.fx.Graph()
        x, y = Proxy(graph.placeholder('x')), Proxy(graph.placeholder('y'))
        z = x + y
        zed = z + z + z
        graph.output(zed.node)
        graph.lint()

        # zed = z + z + z -> zed = z + z + x
        zed.node.args = (zed.node.args[0], x.node)
        self.assertEqual(x.node.users.keys(), [z.node, zed.node])

        # z = x + y -> z = y + y
        z.node.args = (y.node, y.node)
        self.assertEqual(x.node.users.keys(), [zed.node])

    def test_trace_function(self):
        def foo(x, y):
            return torch.relu(x) + y

        x, y = torch.randn(3, 4), torch.randn(3, 4)
        self.checkGraphModule(foo, (x, y))

    def test_direct_param_use(self):
        class TransposeTest(torch.nn.Module):
            def __init__(self):
                super().__init__()
                self.b = torch.nn.Parameter(torch.rand(4, 3))

            def forward(self, x):
                return self.b

        class Foo(torch.nn.Module):
            def __init__(self):
                super().__init__()
                self.a = TransposeTest()

            def forward(self, x):
                return self.a.b, self.a.b.t(), self.a.b.view(12)

        traced = torch.fx.symbolic_trace(Foo())
        assert(all('constant' not in node.target for node in traced.graph.nodes))

    def test_single_default_arg(self):
        class M(torch.nn.Module):
            def __init__(self):
                super().__init__()

            def forward(self, y=1):
                return y

        m = M()
        self.checkGraphModule(m, ())
        self.checkGraphModule(m, (3,))

    def test_multiple_default_args(self):
        class M(torch.nn.Module):
            def __init__(self):
                super().__init__()

            def forward(self, y=1, z=2):
                return y + z

        m = M()
        self.checkGraphModule(m, ())
        self.checkGraphModule(m, (3,))
        self.checkGraphModule(m, (3, 4))

    def test_regular_and_default_args(self):
        class M(torch.nn.Module):
            def __init__(self):
                super().__init__()

            def forward(self, x, y=1):
                return x + y

        m = M()
        self.checkGraphModule(m, (2,))
        self.checkGraphModule(m, (2, 3))

    def test_string_literal_return(self):
        class M(torch.nn.Module):
            def __init__(self):
                super().__init__()

            def forward(self):
                return "foo"

        m = M()
        self.checkGraphModule(m, ())

    def test_namedtuple_return_qualname(self):
        class NamedTupReturn(torch.nn.Module):
            def forward(self, x):
                return MyNamedTup(x, x)

        traced = symbolic_trace(NamedTupReturn())
        input = torch.rand(3, 4)
        self.assertEqual(traced(input), MyNamedTup(input, input))

    def test_update_args_kwargs_yells_at_you(self):
        symtraced = symbolic_trace(SimpleTest())
        node = next(iter(symtraced.graph.nodes))
        with self.assertRaisesRegex(AttributeError, '__update_args_kwargs'):
            node.__update_args_kwargs((), {})

    def test_torchbind_class_attribute_in_fx(self):
        if TEST_WITH_ROCM or IS_SANDCASTLE or IS_WINDOWS or IS_MACOS:
            self.skipTest("torch.classes._TorchScriptTesting._StackString is registered, skipping")

        class FooBar1234(torch.nn.Module):
            def __init__(self):
                super(FooBar1234, self).__init__()
                self.f = torch.classes._TorchScriptTesting._StackString(["3", "4"])

            def forward(self):
                return self.f.top()

        m = FooBar1234()
        self.checkGraphModule(m, ())

    def test_namedtuple_return_trace(self):
        class NamedTupReturn(torch.nn.Module):
            def forward(self, x):
                return Pair(x, x)

        traced = symbolic_trace(NamedTupReturn())
        input = torch.rand(3, 4)
        self.assertEqual(traced(input), Pair(input, input))

    def test_return_type_exists(self):
        class ReturnTypeModule(torch.nn.Module):
            def other(self, x: List[str]) -> List[str]:
                return x

            def forward(self, x: List[str]) -> List[str]:
                return self.other(x)

        traced = symbolic_trace(ReturnTypeModule())
        self.assertIn("-> typing.List[str]", traced._code)
        scripted = torch.jit.script(traced)
        self.assertIn("-> List[str]", scripted.code)

    def test_user_friendly_call_provenance_with_function(self):
        def fn(x):
            return wrapper_fn(x)

        traced = torch.fx.symbolic_trace(fn)

        with self.assertRaisesRegex(RuntimeError, "'wrapper_fn' is "
                                    "being compiled since it was called"
                                    " from 'function.forward'"):
            scripted = torch.jit.script(traced)

    def test_user_friendly_call_provenance_with_module(self):
        class M(torch.nn.Module):
            def forward(self, x):
                return wrapper_fn(x)

        traced = torch.fx.symbolic_trace(M())

        with self.assertRaisesRegex(RuntimeError, "'wrapper_fn' is "
                                    "being compiled since it was called"
                                    " from 'M.forward'"):
            scripted = torch.jit.script(traced)

if __name__ == '__main__':
    run_tests()<|MERGE_RESOLUTION|>--- conflicted
+++ resolved
@@ -52,19 +52,16 @@
 
 wrap(a_lifted_leaf2)
 
-<<<<<<< HEAD
-torch.fx.wrap('wrapper_fn')
-
-def wrapper_fn(x):
-    return torch.foo(x)
-=======
 wrap('len')
-
 
 @wrap
 def wrapped_via_decorator(a):
     return a + 1
->>>>>>> db86dd8a
+
+wrap('wrapper_fn')
+
+def wrapper_fn(x):
+    return torch.foo(x)
 
 class Pair(NamedTuple):
     x : torch.Tensor
