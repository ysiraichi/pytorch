import torch
import numpy as np

import sys
import subprocess
import os
import unittest
import itertools
import warnings
import math
from math import inf, nan, isnan
import random
from random import randrange
from itertools import product
from functools import reduce, partial

from torch.testing._internal.common_utils import \
    (TestCase, run_tests, TEST_SCIPY, IS_MACOS, IS_WINDOWS, slowTest,
     TEST_WITH_ASAN, make_tensor, TEST_WITH_ROCM, IS_FBCODE, IS_REMOTE_GPU,
     wrapDeterministicFlagAPITest, iter_indices)
from torch.testing._internal.common_device_type import \
    (instantiate_device_type_tests, dtypes,
     onlyCPU, skipCUDAIf, skipCUDAIfNoMagma, skipCPUIfNoLapack, precisionOverride,
     skipCUDAIfNoMagmaAndNoCusolver, skipCUDAIfRocm, onlyOnCPUAndCUDA, dtypesIfCUDA,
     onlyCUDA)
from torch.testing import floating_and_complex_types, floating_types, all_types
<<<<<<< HEAD
from torch.testing._internal.common_cuda import SM53OrLater, tf32_on_and_off, CUDA11OrLater, CUDA9
from torch.testing._internal.jit_metaprogramming_utils import gen_script_fn_and_args
=======
from torch.testing._internal.common_cuda import tf32_on_and_off, tf32_is_not_fp32
>>>>>>> 8e9ed27a
from torch.autograd import gradcheck, gradgradcheck

# Protects against includes accidentally setting the default dtype
# NOTE: jit_metaprogramming_utils sets the default dtype to double!
torch.set_default_dtype(torch.float32)
assert torch.get_default_dtype() is torch.float32

if TEST_SCIPY:
    import scipy

<<<<<<< HEAD
=======
# TODO: make this common and import it
AMPERE_OR_ROCM = TEST_WITH_ROCM or tf32_is_not_fp32()

# See #49409, we should remove these if we end up with a global gradcheck setting
gradcheck = partial(gradcheck, check_batched_grad=True)
gradgradcheck = partial(gradgradcheck, check_batched_grad=True)

>>>>>>> 8e9ed27a
class TestLinalg(TestCase):
    exact_dtype = True

    @dtypes(torch.float, torch.cfloat)
    @precisionOverride({torch.float: 1e-06, torch.cfloat: 1e-06})
    def test_inner(self, device, dtype):
        def check(a_sizes_, b_sizes_):
            for a_sizes, b_sizes in ((a_sizes_, b_sizes_), (b_sizes_, a_sizes_)):
                a = torch.randn(a_sizes, dtype=dtype, device=device)
                b = torch.randn(b_sizes, dtype=dtype, device=device)
                res = torch.inner(a, b)
                ref = np.inner(a.cpu().numpy(), b.cpu().numpy())
                self.assertEqual(res.cpu(), torch.from_numpy(np.array(ref)))
                out = torch.zeros_like(res)
                torch.inner(a, b, out=out)
                self.assertEqual(res, out)

        check([], [])                       # scalar x scalar
        check([], [0])                      # scalar x empty
        check([], [3])                      # scalar x 1D
        check([], [2, 3, 4])                # scalar x 3D

        check([0], [0])                     # empty x empty
        check([0], [2, 0])                  # empty x 2D

        check([2], [2])                     # 1D x 1D
        check([2], [3, 1, 2])               # 1D x 3D
        check([2], [3, 0, 2])               # 1D x 3D empty

        check([1, 2], [3, 2])               # 2D x 2D
        check([1, 2], [3, 4, 2])            # 2D x 3D
        check([2, 1, 3, 2], [1, 3, 2, 2])   # 4D x 4D

        # Test discontiguous input
        a = torch.randn(3, 2, device=device, dtype=dtype).transpose_(0, 1)
        b = torch.randn(4, 3, device=device, dtype=dtype)[::2, :]
        self.assertFalse(a.is_contiguous() or b.is_contiguous())
        self.assertEqual(a.inner(b).cpu().numpy(), np.inner(a.cpu().numpy(), b.cpu().numpy()))

        # Test error message
        with self.assertRaisesRegex(RuntimeError,
                                    r"inner\(\) the last dimension must match on both "
                                    r"input tensors but got shapes \[2, 3\] and \[2, 2\]"):
            torch.randn(2, 3, device=device, dtype=dtype).inner(torch.randn(2, 2, device=device, dtype=dtype))

    # Tests torch.outer, and its alias, torch.ger, vs. NumPy
    @precisionOverride({torch.bfloat16: 1e-1})
    @dtypes(*(torch.testing.get_all_dtypes()))
    def test_outer(self, device, dtype):
        def run_test_case(a, b):
            if dtype == torch.bfloat16:
                a_np = a.to(torch.double).cpu().numpy()
                b_np = b.to(torch.double).cpu().numpy()
            else:
                a_np = a.cpu().numpy()
                b_np = b.cpu().numpy()
            expected = np.outer(a_np, b_np)

            self.assertEqual(torch.outer(a, b), expected)
            self.assertEqual(torch.Tensor.outer(a, b), expected)

            self.assertEqual(torch.ger(a, b), expected)
            self.assertEqual(torch.Tensor.ger(a, b), expected)

            # test out variant
            out = torch.empty(a.size(0), b.size(0), device=device, dtype=dtype)
            torch.outer(a, b, out=out)
            self.assertEqual(out, expected)

            out = torch.empty(a.size(0), b.size(0), device=device, dtype=dtype)
            torch.ger(a, b, out=out)
            self.assertEqual(out, expected)

        a = torch.randn(50).to(device=device, dtype=dtype)
        b = torch.randn(50).to(device=device, dtype=dtype)
        run_test_case(a, b)

        # test 0 strided tensor
        zero_strided = torch.randn(1).to(device=device, dtype=dtype).expand(50)
        run_test_case(zero_strided, b)
        run_test_case(a, zero_strided)

    @skipCUDAIfNoMagma
    @skipCPUIfNoLapack
    @dtypes(torch.float32, torch.float64, torch.complex64, torch.complex128)
    def test_cholesky(self, device, dtype):
        from torch.testing._internal.common_utils import random_hermitian_pd_matrix

        def run_test(shape, batch, contiguous):
            A = random_hermitian_pd_matrix(shape, *batch, dtype=dtype, device=device)
            if A.numel() > 0 and not contiguous:
                A = A.transpose(-2, -1)
                self.assertFalse(A.is_contiguous())
            expected_L = np.linalg.cholesky(A.cpu().numpy())
            actual_L = torch.linalg.cholesky(A)

            # For fp32 individual entries in matrices can differ between PyTorch and NumPy
            # Let's compare the norms of matrices instead
            if A.numel() > 0 and dtype in [torch.float32, torch.complex64]:
                # axis is specified to calculate matrix norm for batched input
                expected_norm = np.linalg.norm(expected_L, ord=1, axis=(-2, -1))
                actual_norm = torch.linalg.norm(actual_L, ord=1, axis=(-2, -1))
                # Compare the norms with standard tolerances
                self.assertEqual(actual_norm, expected_norm)
                # and individual values with a higher tolerance
                self.assertEqual(actual_L, expected_L, atol=1e-2, rtol=1e-5)
            else:
                self.assertEqual(actual_L, expected_L)

        shapes = (0, 3, 5)
        batches = ((), (3, ), (2, 2))
        larger_input_case = [(100, (5, ), True)]
        for shape, batch, contiguous in list(itertools.product(shapes, batches, (True, False))) + larger_input_case:
            run_test(shape, batch, contiguous)

        # check the out= variant
        A = random_hermitian_pd_matrix(3, 3, dtype=dtype, device=device)
        out = torch.empty_like(A)
        ans = torch.linalg.cholesky(A, out=out)
        self.assertEqual(ans, out)
        expected = torch.linalg.cholesky(A)
        self.assertEqual(expected, out)

    @skipCUDAIfNoMagma
    @skipCPUIfNoLapack
    @dtypes(torch.float32, torch.float64, torch.complex64, torch.complex128)
    def test_cholesky_errors_and_warnings(self, device, dtype):
        from torch.testing._internal.common_utils import random_hermitian_pd_matrix

        # cholesky requires the input to be a square matrix or batch of square matrices
        A = torch.randn(2, 3, device=device, dtype=dtype)
        with self.assertRaisesRegex(RuntimeError, r'must be batches of square matrices'):
            torch.linalg.cholesky(A)
        A = torch.randn(2, 2, 3, device=device, dtype=dtype)
        with self.assertRaisesRegex(RuntimeError, r'must be batches of square matrices'):
            torch.linalg.cholesky(A)
        with self.assertRaisesRegex(np.linalg.LinAlgError, r'Last 2 dimensions of the array must be square'):
            np.linalg.cholesky(A.cpu().numpy())

        # cholesky requires the input to be at least 2 dimensional tensor
        A = torch.randn(2, device=device, dtype=dtype)
        with self.assertRaisesRegex(RuntimeError, r'must have at least 2 dimensions'):
            torch.linalg.cholesky(A)
        with self.assertRaisesRegex(np.linalg.LinAlgError,
                                    r'1-dimensional array given\. Array must be at least two-dimensional'):
            np.linalg.cholesky(A.cpu().numpy())

        # if the input matrix is singular, an error should be raised
        A = torch.eye(3, 3, dtype=dtype, device=device)
        A[-1, -1] = 0  # Now A is singular
        with self.assertRaisesRegex(RuntimeError, r'U\(3,3\) is zero, singular U\.'):
            torch.linalg.cholesky(A)
        with self.assertRaisesRegex(np.linalg.LinAlgError, r'Matrix is not positive definite'):
            np.linalg.cholesky(A.cpu().numpy())

        # if at least one matrix in the batch is singular, an error should be raised
        A = torch.eye(3, 3, dtype=dtype, device=device)
        A = A.reshape((1, 3, 3))
        A = A.repeat(5, 1, 1)
        A[4, -1, -1] = 0  # Now A[4] is singular
        with self.assertRaisesRegex(RuntimeError, r'For batch 4: U\(3,3\) is zero, singular U\.'):
            torch.linalg.cholesky(A)

        # if out tensor with wrong shape is passed a warning is given
        A = random_hermitian_pd_matrix(3, dtype=dtype, device=device)
        out = torch.empty(2, 3, dtype=dtype, device=device)
        with warnings.catch_warnings(record=True) as w:
            # Trigger warning
            torch.linalg.cholesky(A, out=out)
            # Check warning occurs
            self.assertEqual(len(w), 1)
            self.assertTrue("An output with one or more elements was resized" in str(w[-1].message))

        # dtypes should match
        out = torch.empty_like(A).to(torch.int)
        with self.assertRaisesRegex(RuntimeError, "result dtype Int does not match self dtype"):
            torch.linalg.cholesky(A, out=out)

    @skipCUDAIfNoMagma
    @skipCPUIfNoLapack
    @dtypes(torch.float64, torch.complex128)
    def test_cholesky_autograd(self, device, dtype):
        def func(root):
            x = 0.5 * (root + root.transpose(-1, -2).conj())
            return torch.linalg.cholesky(x)

        def run_test(shape):
            root = torch.rand(*shape, dtype=dtype, device=device, requires_grad=True)
            root = root + torch.eye(shape[-1], dtype=dtype, device=device)

            gradcheck(func, root)
            gradgradcheck(func, root)

            root = torch.rand(*shape, dtype=dtype, device=device)
            root = torch.matmul(root, root.transpose(-1, -2).conj())
            root.requires_grad_()
            chol = torch.linalg.cholesky(root).sum().backward()
            self.assertEqual(root.grad, root.grad.transpose(-1, -2).conj())  # Check the gradient is hermitian

        shapes = ((3, 3), (4, 3, 2, 2))
        for shape in shapes:
            run_test(shape)

    # NOTE: old_cholesky* tests were moved here from test_torch.py and test_autograd.py
    @slowTest
    @skipCUDAIf(True, "See issue #26789.")
    @skipCUDAIfNoMagma
    @skipCPUIfNoLapack
    @dtypes(torch.double)
    def test_old_cholesky_batched_many_batches(self, device, dtype):
        from torch.testing._internal.common_utils import random_symmetric_pd_matrix

        def cholesky_test_helper(n, batchsize, device, upper):
            A = random_symmetric_pd_matrix(n, batchsize, dtype=dtype, device=device)
            chol_fact = torch.cholesky(A, upper=upper)
            if upper:
                # Correctness check
                self.assertEqual(A, chol_fact.transpose(-2, -1).matmul(chol_fact))
                # Upper triangular check
                self.assertEqual(chol_fact, chol_fact.triu())
            else:
                # Correctness check
                self.assertEqual(A, chol_fact.matmul(chol_fact.transpose(-2, -1)))
                # Lower triangular check
                self.assertEqual(chol_fact, chol_fact.tril())

        for upper, batchsize in itertools.product([True, False], [262144, 524288]):
            cholesky_test_helper(2, batchsize, device, upper)

    @precisionOverride({torch.float32: 1e-4, torch.complex64: 1e-4})
    @skipCUDAIfNoMagma
    @skipCPUIfNoLapack
    @dtypes(torch.float32, torch.float64, torch.complex64, torch.complex128)
    def test_old_cholesky_batched(self, device, dtype):
        from torch.testing._internal.common_utils import random_hermitian_pd_matrix

        def cholesky_test_helper(n, batch_dims, upper):
            A = random_hermitian_pd_matrix(n, *batch_dims, dtype=dtype, device=device)
            cholesky_exp = torch.stack([m.cholesky(upper=upper) for m in A.reshape(-1, n, n)])
            cholesky_exp = cholesky_exp.reshape_as(A)
            self.assertEqual(cholesky_exp, torch.cholesky(A, upper=upper))

        for upper, batchsize in itertools.product([True, False], [(3,), (3, 4), (2, 3, 4)]):
            cholesky_test_helper(3, batchsize, upper)

    @precisionOverride({torch.float32: 1e-4, torch.complex64: 1e-4})
    @skipCUDAIfNoMagma
    @skipCPUIfNoLapack
    @dtypes(torch.float32, torch.float64, torch.complex64, torch.complex128)
    @tf32_on_and_off(0.01)
    def test_old_cholesky(self, device, dtype):
        from torch.testing._internal.common_utils import random_hermitian_pd_matrix

        A = random_hermitian_pd_matrix(10, dtype=dtype, device=device)

        # default Case
        C = torch.cholesky(A)
        B = torch.mm(C, C.t().conj())
        self.assertEqual(A, B, atol=1e-14, rtol=0)

        # test Upper Triangular
        U = torch.cholesky(A, True)
        B = torch.mm(U.t().conj(), U)
        self.assertEqual(A, B, atol=1e-14, rtol=0, msg='cholesky (upper) did not allow rebuilding the original matrix')

        # test Lower Triangular
        L = torch.cholesky(A, False)
        B = torch.mm(L, L.t().conj())
        self.assertEqual(A, B, atol=1e-14, rtol=0, msg='cholesky (lower) did not allow rebuilding the original matrix')

    @skipCUDAIfNoMagma
    @skipCPUIfNoLapack
    @dtypes(torch.float32, torch.float64, torch.complex64, torch.complex128)
    def test_old_cholesky_empty(self, device, dtype):
        def run_test(upper):
            A = torch.empty(0, 0, dtype=dtype, device=device)
            chol = torch.cholesky(A, upper)
            chol_A = torch.matmul(chol, chol.t().conj())
            self.assertEqual(A, chol_A)
        for upper in [True, False]:
            run_test(upper)

    @onlyCPU
    @skipCPUIfNoLapack
    @dtypes(torch.float64, torch.complex128)
    def test_old_cholesky_autograd(self, device, dtype):
        def func(root, upper):
            x = 0.5 * (root + root.transpose(-1, -2).conj())
            return torch.cholesky(x, upper)

        def run_test(upper, dims):
            root = torch.rand(*dims, dtype=dtype, device=device, requires_grad=True)
            root = root + torch.eye(dims[-1])

            gradcheck(func, [root, upper])
            gradgradcheck(func, [root, upper])

            root = torch.rand(*dims, dtype=dtype, device=device)
            root = torch.matmul(root, root.transpose(-1, -2).conj())
            root.requires_grad_()
            chol = root.cholesky().sum().backward()
            self.assertEqual(root.grad, root.grad.transpose(-1, -2).conj())  # Check the gradient is hermitian

        for upper, dims in itertools.product([True, False], [(3, 3), (4, 3, 2, 2)]):
            run_test(upper, dims)

    def _test_addr_vs_numpy(self, device, dtype, beta=1, alpha=1):
        def check(m, a, b, beta, alpha):
            if dtype == torch.bfloat16:
                a_np = a.to(torch.double).cpu().numpy()
                b_np = b.to(torch.double).cpu().numpy()
                m_np = m.to(torch.double).cpu().numpy()
            else:
                a_np = a.cpu().numpy()
                b_np = b.cpu().numpy()
                m_np = m.cpu().numpy()
            if beta == 0:
                expected = alpha * np.outer(a_np, b_np)
            else:
                expected = beta * m_np + alpha * np.outer(a_np, b_np)

            res = torch.addr(m, a, b, beta=beta, alpha=alpha)
            self.assertEqual(res, expected)

            # Test out variant
            out = torch.empty_like(res)
            torch.addr(m, a, b, beta=beta, alpha=alpha, out=out)
            self.assertEqual(out, expected)

        m = make_tensor((50, 50), device=device, dtype=dtype, low=-2, high=2)
        a = make_tensor((50,), device=device, dtype=dtype, low=-2, high=2)
        b = make_tensor((50,), device=device, dtype=dtype, low=-2, high=2)

        check(m, a, b, beta, alpha)

        # test transpose
        m_transpose = torch.transpose(m, 0, 1)
        check(m_transpose, a, b, beta, alpha)

        # test 0 strided tensor
        zero_strided = make_tensor((1,), device=device, dtype=dtype, low=-2, high=2).expand(50)
        check(m, zero_strided, b, beta, alpha)

        # test scalar
        m_scalar = torch.tensor(1, device=device, dtype=dtype)
        check(m_scalar, a, b, beta, alpha)

        # test nans and infs are not propagated to the output when beta == 0
        float_and_complex_dtypes = torch.testing.get_all_fp_dtypes() + torch.testing.get_all_complex_dtypes()
        if beta == 0 and dtype in float_and_complex_dtypes:
            m[0][10] = m[10][10] = m[20][20] = float('inf')
            m[1][10] = m[11][10] = m[21][20] = float('nan')
        check(m, a, b, 0, alpha)

    @dtypes(torch.bool)
    def test_addr_bool(self, device, dtype):
        self._test_addr_vs_numpy(device, dtype, beta=True, alpha=False)
        self._test_addr_vs_numpy(device, dtype, beta=False, alpha=True)
        self._test_addr_vs_numpy(device, dtype, beta=False, alpha=False)
        self._test_addr_vs_numpy(device, dtype, beta=True, alpha=True)

    @dtypes(*(torch.testing.get_all_int_dtypes()))
    def test_addr_integral(self, device, dtype):
        with self.assertRaisesRegex(RuntimeError,
                                    'argument beta must not be a floating point number.'):
            self._test_addr_vs_numpy(device, dtype, beta=2., alpha=1)
        with self.assertRaisesRegex(RuntimeError,
                                    'argument alpha must not be a floating point number.'):
            self._test_addr_vs_numpy(device, dtype, beta=2, alpha=1.)
        with self.assertRaisesRegex(RuntimeError,
                                    'Boolean beta only supported for Boolean results.'):
            self._test_addr_vs_numpy(device, dtype, beta=True, alpha=1)
        with self.assertRaisesRegex(RuntimeError,
                                    'Boolean alpha only supported for Boolean results.'):
            self._test_addr_vs_numpy(device, dtype, beta=2, alpha=True)

        # when beta is zero
        self._test_addr_vs_numpy(device, dtype, beta=0, alpha=2)
        # when beta is not zero
        self._test_addr_vs_numpy(device, dtype, beta=2, alpha=2)

    @precisionOverride({torch.bfloat16: 1e-1})
    @dtypes(*(torch.testing.get_all_fp_dtypes() + torch.testing.get_all_complex_dtypes()))
    def test_addr_float_and_complex(self, device, dtype):
        with self.assertRaisesRegex(RuntimeError,
                                    'Boolean beta only supported for Boolean results.'):
            self._test_addr_vs_numpy(device, dtype, beta=True, alpha=1)
        with self.assertRaisesRegex(RuntimeError,
                                    'Boolean alpha only supported for Boolean results.'):
            self._test_addr_vs_numpy(device, dtype, beta=2, alpha=True)

        # when beta is zero
        self._test_addr_vs_numpy(device, dtype, beta=0., alpha=2)
        # when beta is not zero
        self._test_addr_vs_numpy(device, dtype, beta=0.5, alpha=2)
        if dtype in torch.testing.get_all_complex_dtypes():
            self._test_addr_vs_numpy(device, dtype, beta=(0 + 0.1j), alpha=(0.2 - 0.2j))

    @dtypes(*itertools.product(torch.testing.get_all_dtypes(),
                               torch.testing.get_all_dtypes()))
    def test_outer_type_promotion(self, device, dtypes):
        a = torch.randn(5).to(device=device, dtype=dtypes[0])
        b = torch.randn(5).to(device=device, dtype=dtypes[1])
        for op in (torch.outer, torch.Tensor.outer, torch.ger, torch.Tensor.ger):
            result = op(a, b)
            self.assertEqual(result.dtype, torch.result_type(a, b))

    @dtypes(*itertools.product(torch.testing.get_all_dtypes(),
                               torch.testing.get_all_dtypes(),
                               torch.testing.get_all_dtypes()))
    def test_addr_type_promotion(self, device, dtypes):
        a = make_tensor((5,), device=device, dtype=dtypes[0], low=-2, high=2)
        b = make_tensor((5,), device=device, dtype=dtypes[1], low=-2, high=2)
        m = make_tensor((5, 5), device=device, dtype=dtypes[2], low=-2, high=2)

        desired_dtype = torch.promote_types(torch.promote_types(dtypes[0], dtypes[1]),
                                            dtypes[2])
        for op in (torch.addr, torch.Tensor.addr):
            result = op(m, a, b)
            self.assertEqual(result.dtype, desired_dtype)

    # Tests migrated from test_torch.py
    # 1) test the shape of the result tensor when there is empty input tensor
    # 2) test the Runtime Exception when there is scalar input tensor
    def test_outer_ger_addr_legacy_tests(self, device):
        for size in ((0, 0), (0, 5), (5, 0)):
            a = torch.rand(size[0], device=device)
            b = torch.rand(size[1], device=device)

            self.assertEqual(torch.outer(a, b).shape, size)
            self.assertEqual(torch.ger(a, b).shape, size)

            m = torch.empty(size, device=device)
            self.assertEqual(torch.addr(m, a, b).shape, size)

        m = torch.randn(5, 6, device=device)
        a = torch.randn(5, device=device)
        b = torch.tensor(6, device=device)
        self.assertRaises(RuntimeError, lambda: torch.outer(a, b))
        self.assertRaises(RuntimeError, lambda: torch.outer(b, a))
        self.assertRaises(RuntimeError, lambda: torch.ger(a, b))
        self.assertRaises(RuntimeError, lambda: torch.ger(b, a))
        self.assertRaises(RuntimeError, lambda: torch.addr(m, a, b))
        self.assertRaises(RuntimeError, lambda: torch.addr(m, b, a))

    # Tests torch.det and its alias, torch.linalg.det, vs. NumPy
    @skipCUDAIfNoMagma
    @skipCPUIfNoLapack
    @dtypes(torch.double, torch.cdouble)
    def test_det(self, device, dtype):
        tensors = (
            torch.randn((2, 2), device=device, dtype=dtype),
            torch.randn((129, 129), device=device, dtype=dtype),
            torch.randn((3, 52, 52), device=device, dtype=dtype),
            torch.randn((4, 2, 26, 26), device=device, dtype=dtype))


        ops = (torch.det, torch.Tensor.det,
               torch.linalg.det)
        for t in tensors:
            expected = np.linalg.det(t.cpu().numpy())
            for op in ops:
                actual = op(t)
                self.assertEqual(actual, expected)
                self.compare_with_numpy(op, np.linalg.det, t)

        # NOTE: det requires a 2D+ tensor
        t = torch.randn(1, device=device, dtype=dtype)
        with self.assertRaises(RuntimeError):
            op(t)

    @skipCUDAIfNoMagma
    @skipCPUIfNoLapack
    @dtypes(torch.float32, torch.float64, torch.complex64, torch.complex128)
    @precisionOverride({torch.float32: 1e-4, torch.complex64: 1e-4})
    def test_eigh(self, device, dtype):
        from torch.testing._internal.common_utils import random_hermitian_matrix

        def run_test(shape, batch, uplo):
            matrix = random_hermitian_matrix(shape, *batch, dtype=dtype, device=device)
            expected_w, expected_v = np.linalg.eigh(matrix.cpu().numpy(), UPLO=uplo)
            actual_w, actual_v = torch.linalg.eigh(matrix, UPLO=uplo)
            self.assertEqual(actual_w, expected_w)
            # sign of eigenvectors is not unique and therefore absolute values are compared
            self.assertEqual(abs(actual_v), abs(expected_v))
            # additionally we can flip the sign and then compare the values
            # let's choose the convention that the first element of the eigenvector should be positive,
            # otherwise flip the sign of the eigenvector
            if matrix.numel() > 0:
                sign = np.sign(expected_v[..., 0, :]).reshape(batch + (1, shape))
                expected_v = sign * expected_v
                torch_real_slice = actual_v[..., 0, :].real if dtype.is_complex else actual_v[..., 0, :]
                sign = torch.sign(torch_real_slice).reshape(batch + (1, shape))
                actual_v = sign * actual_v
                self.assertEqual(actual_v, expected_v)

            # check the out= variant
            out_w = torch.empty_like(actual_w)
            out_v = torch.empty_like(actual_v)
            ans_w, ans_v = torch.linalg.eigh(matrix, UPLO=uplo, out=(out_w, out_v))
            self.assertEqual(ans_w, out_w)
            self.assertEqual(ans_v, out_v)
            self.assertEqual(ans_w, actual_w)
            self.assertEqual(abs(ans_v), abs(actual_v))

        shapes = (0, 3, 5)
        batches = ((), (3, ), (2, 2))
        uplos = ["U", "L"]
        for shape, batch, uplo in itertools.product(shapes, batches, uplos):
            run_test(shape, batch, uplo)

    @skipCUDAIfNoMagma
    @skipCPUIfNoLapack
    @dtypes(torch.float32, torch.float64, torch.complex64, torch.complex128)
    @precisionOverride({torch.float32: 1e-4, torch.complex64: 1e-4})
    def test_eigh_lower_uplo(self, device, dtype):
        def run_test(shape, batch, uplo):
            # check lower case uplo
            # use non-symmetric input to check whether uplo argument is working as intended
            matrix = torch.randn(shape, shape, *batch, dtype=dtype, device=device)
            expected_w, expected_v = np.linalg.eigh(matrix.cpu().numpy(), UPLO=uplo)
            actual_w, actual_v = torch.linalg.eigh(matrix, UPLO=uplo)
            self.assertEqual(actual_w, expected_w)
            self.assertEqual(abs(actual_v), abs(expected_v))

        uplos = ["u", "l"]
        for uplo in uplos:
            run_test(3, (2, 2), uplo)

    @skipCUDAIfNoMagma
    @skipCPUIfNoLapack
    @dtypes(torch.float32, torch.float64, torch.complex64, torch.complex128)
    def test_eigh_errors_and_warnings(self, device, dtype):
        from torch.testing._internal.common_utils import random_hermitian_matrix

        # eigh requires a square matrix
        t = torch.randn(2, 3, device=device, dtype=dtype)
        with self.assertRaisesRegex(RuntimeError, "must be batches of square matrices"):
            torch.linalg.eigh(t)

        # eigh requires 'uplo' parameter to be 'U' or 'L'
        t = torch.randn(3, 3, device=device, dtype=dtype)
        for uplo in ["a", "wrong"]:
            with self.assertRaisesRegex(RuntimeError, "be \'L\' or \'U\'"):
                torch.linalg.eigh(t, UPLO=uplo)
            with self.assertRaisesRegex(ValueError, "be \'L\' or \'U\'"):
                np.linalg.eigh(t.cpu().numpy(), UPLO=uplo)

        # if non-empty out tensor with wrong shape is passed a warning is given
        a = random_hermitian_matrix(3, dtype=dtype, device=device)
        real_dtype = a.real.dtype if dtype.is_complex else dtype
        out_w = torch.empty(7, 7, dtype=real_dtype, device=device)
        out_v = torch.empty(7, 7, dtype=dtype, device=device)
        with warnings.catch_warnings(record=True) as w:
            # Trigger warning
            torch.linalg.eigh(a, out=(out_w, out_v))
            # Check warning occurs
            self.assertEqual(len(w), 2)
            self.assertTrue("An output with one or more elements was resized" in str(w[-2].message))
            self.assertTrue("An output with one or more elements was resized" in str(w[-1].message))

        # dtypes should match
        out_w = torch.empty_like(a).to(torch.int)
        out_v = torch.empty_like(a)
        with self.assertRaisesRegex(RuntimeError, "dtype Int does not match self dtype"):
            torch.linalg.eigh(a, out=(out_w, out_v))

    @skipCUDAIfNoMagma
    @skipCPUIfNoLapack
    @dtypes(torch.float32, torch.float64, torch.complex64, torch.complex128)
    @precisionOverride({torch.float32: 1e-4, torch.complex64: 1e-4})
    def test_eigh_non_contiguous(self, device, dtype):
        from torch.testing._internal.common_utils import random_hermitian_matrix

        def run_test(matrix, uplo):
            self.assertFalse(matrix.is_contiguous())
            expected_w, expected_v = np.linalg.eigh(matrix.cpu().numpy(), UPLO=uplo)
            actual_w, actual_v = torch.linalg.eigh(matrix, UPLO=uplo)
            self.assertEqual(actual_w, expected_w)
            # sign of eigenvectors is not unique and therefore absolute values are compared
            self.assertEqual(abs(actual_v), abs(expected_v))

        def run_test_permuted(shape, batch, uplo):
            # check for permuted / transposed inputs
            matrix = random_hermitian_matrix(shape, *batch, dtype=dtype, device=device)
            matrix = matrix.transpose(-2, -1)
            run_test(matrix, uplo)

        def run_test_skipped_elements(shape, batch, uplo):
            # check for inputs with skipped elements
            matrix = random_hermitian_matrix(shape, *batch, dtype=dtype, device=device)
            matrix = matrix[::2]
            run_test(matrix, uplo)

        shapes = (3, 5)
        batches = ((4, ), (4, 2))
        uplos = ["U", "L"]
        for shape, batch, uplo in itertools.product(shapes, batches, uplos):
            run_test_permuted(shape, batch, uplo)
            run_test_skipped_elements(shape, batch, uplo)

    @skipCUDAIfNoMagma
    @skipCPUIfNoLapack
    @dtypes(torch.float64, torch.complex128)
    def test_eigh_autograd(self, device, dtype):
        from torch.testing._internal.common_utils import random_hermitian_matrix

        def func(x, uplo):
            x = 0.5 * (x + x.conj().transpose(-2, -1))
            return torch.linalg.eigh(x, UPLO=uplo)

        def func_grad_w(x, uplo):
            return func(x, uplo)[0]

        def func_grad_v(x, uplo):
            # gauge invariant loss function
            return abs(func(x, uplo)[1])

        def run_test(dims, uplo):
            x = torch.randn(*dims, dtype=dtype, device=device, requires_grad=True)

            gradcheck(func_grad_w, [x, uplo])
            gradgradcheck(func_grad_w, [x, uplo])

            gradcheck(func_grad_v, [x, uplo])
            gradgradcheck(func_grad_v, [x, uplo])

            x = random_hermitian_matrix(dims[-1], *dims[:-2]).requires_grad_()
            w, v = torch.linalg.eigh(x)
            (w.sum() + abs(v).sum()).backward()
            self.assertEqual(x.grad, x.grad.conj().transpose(-1, -2))  # Check the gradient is Hermitian

        for dims, uplo in itertools.product([(3, 3), (2, 3, 3)], ["L", "U"]):
            run_test(dims, uplo)

    @skipCUDAIfNoMagma
    @skipCPUIfNoLapack
    @dtypes(torch.float32, torch.float64, torch.complex64, torch.complex128)
    @precisionOverride({torch.float32: 1e-4, torch.complex64: 1e-4})
    def test_eigvalsh(self, device, dtype):
        from torch.testing._internal.common_utils import random_hermitian_matrix

        def run_test(shape, batch, uplo):
            matrix = random_hermitian_matrix(shape, *batch, dtype=dtype, device=device)
            expected_w = np.linalg.eigvalsh(matrix.cpu().numpy(), UPLO=uplo)
            actual_w = torch.linalg.eigvalsh(matrix, UPLO=uplo)
            self.assertEqual(actual_w, expected_w)

            # check the out= variant
            out = torch.empty_like(actual_w)
            ans = torch.linalg.eigvalsh(matrix, UPLO=uplo, out=out)
            self.assertEqual(ans, out)
            self.assertEqual(ans, actual_w)

        shapes = (0, 3, 5)
        batches = ((), (3, ), (2, 2))
        uplos = ["U", "L"]
        for shape, batch, uplo in itertools.product(shapes, batches, uplos):
            run_test(shape, batch, uplo)

    @skipCUDAIfNoMagma
    @skipCPUIfNoLapack
    @dtypes(torch.float32, torch.float64, torch.complex64, torch.complex128)
    def test_eigvalsh_errors_and_warnings(self, device, dtype):
        # eigvalsh requires a square matrix
        t = torch.randn(2, 3, device=device, dtype=dtype)
        with self.assertRaisesRegex(RuntimeError, "must be batches of square matrices"):
            torch.linalg.eigvalsh(t)

        # eigvalsh requires 'uplo' parameter to be 'U' or 'L'
        t = torch.randn(3, 3, device=device, dtype=dtype)
        for uplo in ["a", "wrong"]:
            with self.assertRaisesRegex(RuntimeError, "be \'L\' or \'U\'"):
                torch.linalg.eigvalsh(t, UPLO=uplo)
            with self.assertRaisesRegex(ValueError, "be \'L\' or \'U\'"):
                np.linalg.eigvalsh(t.cpu().numpy(), UPLO=uplo)

        # if non-empty out tensor with wrong shape is passed a warning is given
        real_dtype = t.real.dtype if dtype.is_complex else dtype
        out = torch.empty_like(t).to(real_dtype)
        with warnings.catch_warnings(record=True) as w:
            # Trigger warning
            torch.linalg.eigvalsh(t, out=out)
            # Check warning occurs
            self.assertEqual(len(w), 1)
            self.assertTrue("An output with one or more elements was resized" in str(w[-1].message))

        # dtypes should match
        out = torch.empty_like(t).to(torch.int)
        with self.assertRaisesRegex(RuntimeError, "result dtype Int does not match self dtype"):
            torch.linalg.eigvalsh(t, out=out)

    @skipCUDAIfNoMagma
    @skipCPUIfNoLapack
    @dtypes(torch.float32, torch.float64, torch.complex64, torch.complex128)
    @precisionOverride({torch.float32: 1e-4, torch.complex64: 1e-4})
    def test_eigvalsh_non_contiguous(self, device, dtype):
        from torch.testing._internal.common_utils import random_hermitian_matrix

        def run_test(matrix, uplo):
            self.assertFalse(matrix.is_contiguous())
            expected_w = np.linalg.eigvalsh(matrix.cpu().numpy(), UPLO=uplo)
            actual_w = torch.linalg.eigvalsh(matrix, UPLO=uplo)
            self.assertEqual(actual_w, expected_w)

        def run_test_permuted(shape, batch, uplo):
            # check for permuted / transposed inputs
            matrix = random_hermitian_matrix(shape, *batch, dtype=dtype, device=device)
            matrix = matrix.transpose(-2, -1)
            run_test(matrix, uplo)

        def run_test_skipped_elements(shape, batch, uplo):
            # check for inputs with skipped elements
            matrix = random_hermitian_matrix(shape, *batch, dtype=dtype, device=device)
            matrix = matrix[::2]
            run_test(matrix, uplo)

        shapes = (3, 5)
        batches = ((4, ), (4, 2))
        uplos = ["U", "L"]
        for shape, batch, uplo in itertools.product(shapes, batches, uplos):
            run_test_permuted(shape, batch, uplo)
            run_test_skipped_elements(shape, batch, uplo)

    @dtypes(torch.float32, torch.float64, torch.complex64, torch.complex128)
    def test_kron(self, device, dtype):

        def run_test_case(a_shape, b_shape):
            a = torch.rand(a_shape, dtype=dtype, device=device)
            b = torch.rand(b_shape, dtype=dtype, device=device)

            expected = np.kron(a.cpu().numpy(), b.cpu().numpy())
            result = torch.kron(a, b)
            self.assertEqual(result, expected)

            # check the out= variant
            out = torch.empty_like(result)
            ans = torch.kron(a, b, out=out)
            self.assertEqual(ans, out)
            self.assertEqual(ans, result)

        shapes = [(4,), (2, 2), (1, 2, 3), (1, 2, 3, 3)]
        for a_shape, b_shape in itertools.product(shapes, reversed(shapes)):
            run_test_case(a_shape, b_shape)

    @dtypes(torch.float32, torch.float64, torch.complex64, torch.complex128)
    def test_kron_non_contiguous(self, device, dtype):

        def run_test_transposed(a_shape, b_shape):
            # check for transposed case
            a = torch.rand(a_shape, dtype=dtype, device=device).transpose(-2, -1)
            b = torch.rand(b_shape, dtype=dtype, device=device).transpose(-2, -1)
            self.assertFalse(a.is_contiguous())
            self.assertFalse(b.is_contiguous())

            expected = np.kron(a.cpu().numpy(), b.cpu().numpy())
            result = torch.kron(a, b)
            self.assertEqual(result, expected)

            # check the out= variant
            out = torch.empty(result.transpose(-2, -1).shape, dtype=dtype, device=device).transpose(-2, -1)
            self.assertFalse(out.is_contiguous())
            ans = torch.kron(a, b, out=out)
            self.assertEqual(ans, out)
            self.assertEqual(ans, result)

        def run_test_skipped_elements(a_shape, b_shape):
            # check for transposed case
            a = torch.rand(2 * a_shape[0], *a_shape[1:], dtype=dtype, device=device)[::2]
            b = torch.rand(2 * b_shape[0], *b_shape[1:], dtype=dtype, device=device)[::2]
            self.assertFalse(a.is_contiguous())
            self.assertFalse(b.is_contiguous())

            expected = np.kron(a.cpu().numpy(), b.cpu().numpy())
            result = torch.kron(a, b)
            self.assertEqual(result, expected)

            # check the out= variant
            out = torch.empty(2 * result.shape[0], *result.shape[1:], dtype=dtype, device=device)[::2]
            self.assertFalse(out.is_contiguous())
            ans = torch.kron(a, b, out=out)
            self.assertEqual(ans, out)
            self.assertEqual(ans, result)

        shapes = [(2, 2), (2, 2, 3), (2, 2, 3, 3)]
        for a_shape, b_shape in itertools.product(shapes, reversed(shapes)):
            # run_test_transposed(a_shape, b_shape)
            run_test_skipped_elements(a_shape, b_shape)

    @dtypes(torch.float32, torch.float64, torch.complex64, torch.complex128)
    def test_kron_empty(self, device, dtype):

        def run_test_case(empty_shape):
            a = torch.eye(3, dtype=dtype, device=device)
            b = torch.empty(empty_shape, dtype=dtype, device=device)
            result = torch.kron(a, b)
            expected = np.kron(a.cpu().numpy(), b.cpu().numpy())
            self.assertEqual(result, expected)

            # NumPy doesn't work if the first argument is empty
            result = torch.kron(b, a)
            self.assertEqual(result.shape, expected.shape)

        empty_shapes = [(0,), (2, 0), (1, 0, 3)]
        for empty_shape in empty_shapes:
            run_test_case(empty_shape)

    @dtypes(torch.float32, torch.float64, torch.complex64, torch.complex128)
    def test_kron_errors_and_warnings(self, device, dtype):
        # if non-empty out tensor with wrong shape is passed a warning is given
        a = torch.eye(3, dtype=dtype, device=device)
        b = torch.ones((2, 2), dtype=dtype, device=device)
        out = torch.empty_like(a)
        with warnings.catch_warnings(record=True) as w:
            # Trigger warning
            torch.kron(a, b, out=out)
            # Check warning occurs
            self.assertEqual(len(w), 1)
            self.assertTrue("An output with one or more elements was resized" in str(w[-1].message))

        # dtypes should match
        out = torch.empty_like(a).to(torch.int)
        with self.assertRaisesRegex(RuntimeError, "result dtype Int does not match self dtype"):
            torch.kron(a, b, out=out)

    # This test confirms that torch.linalg.norm's dtype argument works
    # as expected, according to the function's documentation
    @skipCUDAIfNoMagma
    def test_norm_dtype(self, device):
        def run_test_case(input_size, ord, keepdim, from_dtype, to_dtype):
            # Determine the best dtype to use for comparisons between tensors
            # of two different types
            def get_compare_dtype(type0, type1):
                types_32bit_based = [torch.float, torch.cfloat]
                is_complex = type0.is_complex or type1.is_complex

                if type0 in types_32bit_based or type1 in types_32bit_based:
                    return torch.cfloat if is_complex else torch.float
                else:
                    return torch.cdouble if is_complex else torch.double

            compare_dtype = get_compare_dtype(from_dtype, to_dtype)

            def get_value_type(dtype):
                if dtype == torch.cfloat:
                    return torch.float
                elif dtype == torch.cdouble:
                    return torch.double
                elif dtype == torch.complex32:
                    return torch.float16
                else:
                    return dtype

            msg = (
                f'input_size={input_size}, ord={ord}, keepdim={keepdim}, '
                f'from_dtype={from_dtype}, to_dtype={to_dtype}')
            input = torch.randn(*input_size, dtype=from_dtype, device=device)
            result = torch.linalg.norm(input, ord, keepdim=keepdim)
            if from_dtype.is_complex:
                # By default, norm downgrades a complex input to the corresponding real number type
                self.assertEqual(result.dtype, get_value_type(from_dtype), msg=msg)
            else:
                self.assertEqual(result.dtype, from_dtype, msg=msg)

            result_out = torch.empty((), dtype=to_dtype, device=device)
            torch.linalg.norm(input, ord, keepdim=keepdim, out=result_out)
            self.assertEqual(result_out.dtype, to_dtype, msg=msg)
            self.assertEqual(result.to(compare_dtype), result_out.to(compare_dtype), msg=msg)

            result_with_dtype = torch.linalg.norm(input, ord, keepdim=keepdim, dtype=to_dtype)
            self.assertEqual(result_with_dtype.dtype, to_dtype, msg=msg)

            if from_dtype.is_complex:
                result_convert_first = torch.linalg.norm(input.to(to_dtype), ord, keepdim=keepdim)
                self.assertEqual(result_with_dtype.to(compare_dtype), result_convert_first.to(compare_dtype), msg=msg)
            else:
                self.assertEqual(result.to(compare_dtype), result_with_dtype.to(compare_dtype), msg=msg)

            result_out_with_dtype = torch.empty_like(result_with_dtype)
            torch.linalg.norm(input, ord, keepdim=keepdim, dtype=to_dtype, out=result_out_with_dtype)
            self.assertEqual(result_out_with_dtype.dtype, to_dtype, msg=msg)
            self.assertEqual(result_with_dtype, result_out_with_dtype, msg=msg)

        ord_vector = [0, 0.1, -0.1, 1, -1, 2, -2, 3, -3, 4.5, -4.5, inf, -inf, None]
        ord_matrix = ['fro', 'nuc', 1, -1, 2, -2, inf, -inf, None]
        S = 10
        test_cases = [
            ((S, ), ord_vector),
            ((S, S), ord_matrix),
        ]
        for keepdim in [True, False]:
            for input_size, ord_settings in test_cases:
                for ord in ord_settings:
                    dtypes = [torch.float, torch.double, torch.cfloat, torch.cdouble]
                    for from_dtype, to_dtype in itertools.product(dtypes, dtypes):
                        run_test_case(input_size, ord, keepdim, from_dtype, to_dtype)

        # Make sure that setting dtype != out.dtype raises an error
        dtype_pairs = [
            (torch.float, torch.double),
            (torch.double, torch.float),
            (torch.cfloat, torch.cdouble),
            (torch.cdouble, torch.cfloat),
        ]
        for keepdim in [True, False]:
            for input_size, ord_settings in test_cases:
                for ord in ord_settings:
                    for dtype, out_dtype in dtype_pairs:
                        input = torch.rand(*input_size)
                        result = torch.Tensor().to(out_dtype)
                        with self.assertRaisesRegex(RuntimeError, r'provided dtype must match dtype of result'):
                            torch.linalg.norm(input, ord=ord, keepdim=keepdim, dtype=dtype, out=result)

    # This test compares torch.linalg.norm and numpy.linalg.norm to ensure that
    # their vector norm results match
    @dtypes(torch.float, torch.double)
    def test_norm_vector(self, device, dtype):
        def run_test_case(input, p, dim, keepdim):
            result = torch.linalg.norm(input, ord, dim, keepdim)
            input_numpy = input.cpu().numpy()
            result_numpy = np.linalg.norm(input_numpy, ord, dim, keepdim)

            msg = f'input.size()={input.size()}, ord={ord}, dim={dim}, keepdim={keepdim}, dtype={dtype}'
            self.assertEqual(result, result_numpy, msg=msg)

            result_out = torch.empty_like(result)
            torch.linalg.norm(input, ord, dim, keepdim, out=result_out)
            self.assertEqual(result, result_out, msg=msg)

        ord_vector = [0, 1, -1, 2, -2, 3, -3, 4.5, -4.5, inf, -inf, None]
        S = 10
        test_cases = [
            # input size, p settings, dim
            ((S, ), ord_vector, None),
            ((S, ), ord_vector, 0),
            ((S, S, S), ord_vector, 0),
            ((S, S, S), ord_vector, 1),
            ((S, S, S), ord_vector, 2),
            ((S, S, S), ord_vector, -1),
            ((S, S, S), ord_vector, -2),
        ]
        L = 1_000_000
        if dtype == torch.double:
            test_cases.append(((L, ), ord_vector, None))
        for keepdim in [True, False]:
            for input_size, ord_settings, dim in test_cases:
                input = torch.randn(*input_size, dtype=dtype, device=device)
                for ord in ord_settings:
                    run_test_case(input, ord, dim, keepdim)

    # This test compares torch.linalg.norm and numpy.linalg.norm to ensure that
    # their matrix norm results match
    @skipCUDAIfNoMagma
    @dtypes(torch.float, torch.double)
    def test_norm_matrix(self, device, dtype):
        def run_test_case(input, p, dim, keepdim):
            result = torch.linalg.norm(input, ord, dim, keepdim)
            input_numpy = input.cpu().numpy()
            result_numpy = np.linalg.norm(input_numpy, ord, dim, keepdim)

            msg = f'input.size()={input.size()}, ord={ord}, dim={dim}, keepdim={keepdim}, dtype={dtype}'
            self.assertEqual(result, result_numpy, msg=msg)

            result_out = torch.empty_like(result)
            torch.linalg.norm(input, ord, dim, keepdim, out=result_out)
            self.assertEqual(result, result_out, msg=msg)

        ord_matrix = [1, -1, 2, -2, inf, -inf, 'nuc', 'fro', None]
        S = 10
        test_cases = [
            # input size, p settings, dim
            ((S, S), ord_matrix, None),
            ((S, S), ord_matrix, (0, 1)),
            ((S, S), ord_matrix, (1, 0)),
            ((S, S, S, S), ord_matrix, (2, 0)),
            ((S, S, S, S), ord_matrix, (-1, -2)),
            ((S, S, S, S), ord_matrix, (-1, -3)),
            ((S, S, S, S), ord_matrix, (-3, 2)),
        ]
        L = 1_000
        if dtype == torch.double:
            test_cases.append(((L, L), ord_matrix, None))
        for keepdim in [True, False]:
            for input_size, ord_settings, dim in test_cases:
                input = torch.randn(*input_size, dtype=dtype, device=device)
                for ord in ord_settings:
                    run_test_case(input, ord, dim, keepdim)

    @skipCPUIfNoLapack
    @skipCUDAIfNoMagma
    @dtypes(torch.float32, torch.float64, torch.complex64, torch.complex128)
    @precisionOverride({torch.float32: 1e-3})
    def test_cond(self, device, dtype):
        def run_test_case(input, p):
            result = torch.linalg.cond(input, p)
            result_numpy = np.linalg.cond(input.cpu().numpy(), p)
            self.assertEqual(result, result_numpy, rtol=1e-2, atol=self.precision)

            # test out= variant
            out = torch.empty_like(result)
            ans = torch.linalg.cond(input, p, out=out)
            self.assertEqual(ans, out)
            self.assertEqual(ans, result)

        norm_types = [1, -1, 2, -2, inf, -inf, 'fro', 'nuc', None]
        input_sizes = [(32, 32), (2, 3, 3, 3)]
        for input_size in input_sizes:
            input = torch.randn(*input_size, dtype=dtype, device=device)
            for p in norm_types:
                run_test_case(input, p)

        # test empty batch sizes
        input_sizes = [(0, 3, 3), (0, 2, 5, 5)]
        for input_size in input_sizes:
            input = torch.randn(*input_size, dtype=dtype, device=device)
            for p in norm_types:
                run_test_case(input, p)

        # test non-square input
        input_sizes = [(16, 32), (32, 16), (2, 3, 5, 3), (2, 3, 3, 5)]
        for input_size in input_sizes:
            input = torch.randn(*input_size, dtype=dtype, device=device)
            for p in [2, -2, None]:
                run_test_case(input, p)

        # test for singular input
        a = torch.eye(3, dtype=dtype, device=device)
        a[-1, -1] = 0  # make 'a' singular
        for p in norm_types:
            run_test_case(a, p)

        # test for 0x0 matrices. NumPy doesn't work for such input, we return 0
        input_sizes = [(0, 0), (2, 5, 0, 0)]
        for input_size in input_sizes:
            input = torch.randn(*input_size, dtype=dtype, device=device)
            for p in ['fro', 2]:
                expected_dtype = a.real.dtype if dtype.is_complex else dtype
                expected = torch.zeros(input_size[:-2], dtype=expected_dtype, device=device)
                actual = torch.linalg.cond(input, p)
                self.assertEqual(actual, expected)

    @skipCPUIfNoLapack
    @skipCUDAIfNoMagma
    @dtypes(torch.float32, torch.float64, torch.complex64, torch.complex128)
    @precisionOverride({torch.float32: 1e-3})
    def test_cond_errors_and_warnings(self, device, dtype):
        norm_types = [1, -1, 2, -2, inf, -inf, 'fro', 'nuc', None]

        # cond expects the input to be at least 2-dimensional
        a = torch.ones(3, dtype=dtype, device=device)
        for p in norm_types:
            with self.assertRaisesRegex(RuntimeError, r'supports matrices or batches of matrices'):
                torch.linalg.cond(a, p)

        # for some norm types cond expects the input to be square
        a = torch.ones(3, 2, dtype=dtype, device=device)
        norm_types = [1, -1, inf, -inf, 'fro', 'nuc']
        for p in norm_types:
            with self.assertRaisesRegex(RuntimeError, r'supports square matrices or batches of square matrices'):
                torch.linalg.cond(a, p)

        # if non-empty out tensor with wrong shape is passed a warning is given
        a = torch.ones((2, 2), dtype=dtype, device=device)
        for p in ['fro', 2]:
            real_dtype = a.real.dtype if dtype.is_complex else dtype
            out = torch.empty(a.shape, dtype=real_dtype, device=device)
            with warnings.catch_warnings(record=True) as w:
                # Trigger warning
                torch.linalg.cond(a, p, out=out)
                # Check warning occurs
                self.assertEqual(len(w), 1)
                self.assertTrue("An output with one or more elements was resized" in str(w[-1].message))

        # dtypes should match
        out = torch.empty_like(a).to(torch.int)
        for p in ['fro', 2]:
            with self.assertRaisesRegex(RuntimeError, "result dtype Int does not match"):
                torch.linalg.cond(a, p, out=out)

        # for batched input if at least one matrix in the batch is not invertible,
        # we can't get the result for all other (possibly) invertible matrices in the batch without an explicit for loop.
        # this should change when at::inverse works with silent errors
        # NumPy works fine in this case because it's possible to silence the error and get the inverse matrix results
        # possibly filled with NANs
        batch_dim = 3
        a = torch.eye(3, 3, dtype=dtype, device=device)
        a = a.reshape((1, 3, 3))
        a = a.repeat(batch_dim, 1, 1)
        a[0, -1, -1] = 0  # now a[0] is singular
        for p in [1, -1, inf, -inf, 'fro', 'nuc']:
            with self.assertRaisesRegex(RuntimeError, "linalg_cond does not support yet"):
                torch.linalg.cond(a, p)

        # check invalid norm type
        a = torch.ones(3, 3, dtype=dtype, device=device)
        for p in ['wrong_norm', 5]:
            with self.assertRaisesRegex(RuntimeError, f"linalg_cond got an invalid norm type: {p}"):
                torch.linalg.cond(a, p)

    # This test calls torch.linalg.norm and numpy.linalg.norm with illegal arguments
    # to ensure that they both throw errors
    @dtypes(torch.float, torch.double)
    def test_norm_errors(self, device, dtype):
        def run_error_test_case(input, ord, dim, keepdim, error_type, error_regex):
            test_case_info = (
                f'test case input.size()={input.size()}, ord={ord}, dim={dim}, '
                f'keepdim={keepdim}, dtype={dtype}')

            with self.assertRaisesRegex(error_type, error_regex, msg=test_case_info):
                torch.linalg.norm(input, ord, dim, keepdim)

            input_numpy = input.cpu().numpy()

            msg = f'numpy does not raise error but pytorch does, for case "{test_case_info}"'
            with self.assertRaises(Exception, msg=test_case_info):
                np.linalg.norm(input_numpy, ord, dim, keepdim)

        S = 10
        error_test_cases = [
            # input size, p settings, dim, error type, error regex
            ((S, ), ['fro'], None, RuntimeError, r'order "fro" can only be used if either len\(dim\) == 2'),
            ((S, ), ['nuc'], None, RuntimeError, r'order "nuc" can only be used if either len\(dim\) == 2'),
            ((S, S), [3.5], None, RuntimeError, r'Order 3.5 not supported for matrix norm'),
            ((S, S), [0], None, RuntimeError, r'Order 0 not supported for matrix norm'),
            ((S, S), ['nuc'], 0, RuntimeError, r'order "nuc" can only be used if either len\(dim\) == 2'),
            ((S, S), ['fro'], 0, RuntimeError, r'order "fro" can only be used if either len\(dim\) == 2'),
            ((S, S), ['nuc'], (0, 0), RuntimeError, r'duplicate or invalid dimensions'),
            ((S, S), ['fro', 0], (0, 0), RuntimeError, r'Expected dims to be different'),
            ((S, S), ['fro', 'nuc', 0], (0, 4), IndexError, r'Dimension out of range'),
            ((S, ), [0], (4, ), IndexError, r'Dimension out of range'),
            ((S, ), [None], (0, 0), RuntimeError, r'Expected dims to be different, got this instead'),
            ((S, S, S), [1], (0, 1, 2), RuntimeError, r"'dim' must specify 1 or 2 dimensions"),
            ((S, S, S), [1], None, RuntimeError, r"'dim' must specify 1 or 2 dimensions"),
            ((S, S), ['garbage'], (0, 1), RuntimeError, r'Invalid norm order: garbage'),
        ]
        for keepdim in [True, False]:
            for input_size, ord_settings, dim, error_type, error_regex in error_test_cases:
                input = torch.randn(*input_size, dtype=dtype, device=device)
                for ord in ord_settings:
                    run_error_test_case(input, ord, dim, keepdim, error_type, error_regex)

    # Test complex number inputs for linalg.norm
    @skipCUDAIfNoMagma
    @skipCPUIfNoLapack
    @dtypes(torch.cfloat, torch.cdouble)
    def test_norm_complex(self, device, dtype):
        def gen_error_message(input_size, ord, keepdim, dim=None):
            return "complex norm failed for input size %s, ord=%s, keepdim=%s, dim=%s" % (
                input_size, ord, keepdim, dim)

        vector_ords = [None, 0, 1, 2, 3, inf, -1, -2, -3, -inf]
        matrix_ords = [None, 'fro', 'nuc', 1, 2, inf, -1, -2, -inf]

        # Test supported ords
        for keepdim in [False, True]:
            # vector norm
            x = torch.randn(25, device=device, dtype=dtype)
            xn = x.cpu().numpy()
            for ord in vector_ords:
                res = torch.linalg.norm(x, ord, keepdim=keepdim).cpu()
                expected = np.linalg.norm(xn, ord, keepdims=keepdim)
                msg = gen_error_message(x.size(), ord, keepdim)
                self.assertEqual(res.shape, expected.shape, msg=msg)
                self.assertEqual(res, expected, msg=msg)

                res_out = torch.Tensor().to(device)
                torch.linalg.norm(x, ord, keepdim=keepdim, out=res_out)
                self.assertEqual(res_out.shape, expected.shape, msg=msg)
                self.assertEqual(res_out.cpu(), expected, msg=msg)

            # matrix norm
            x = torch.randn(25, 25, device=device, dtype=dtype)
            xn = x.cpu().numpy()
            for ord in matrix_ords:
                res = torch.linalg.norm(x, ord, keepdim=keepdim).cpu()
                expected = np.linalg.norm(xn, ord, keepdims=keepdim)
                msg = gen_error_message(x.size(), ord, keepdim)
                self.assertEqual(res.shape, expected.shape, msg=msg)
                self.assertEqual(res, expected, msg=msg)

                res_out = torch.Tensor().to(device)
                torch.linalg.norm(x, ord, keepdim=keepdim, out=res_out)
                self.assertEqual(res_out.shape, expected.shape, msg=msg)
                self.assertEqual(res_out.cpu(), expected, msg=msg)

    # Test that linal.norm gives the same result as numpy when inputs
    # contain extreme values (inf, -inf, nan)
    @unittest.skipIf(IS_WINDOWS, "Skipped on Windows!")
    @unittest.skipIf(IS_MACOS, "Skipped on MacOS!")
    @skipCUDAIfNoMagma
    @skipCPUIfNoLapack
    def test_norm_extreme_values(self, device):
        vector_ords = [0, 1, 2, 3, inf, -1, -2, -3, -inf]
        matrix_ords = ['fro', 'nuc', 1, 2, inf, -1, -2, -inf]
        vectors = []
        matrices = []
        for pair in itertools.product([inf, -inf, 0.0, nan, 1.0], repeat=2):
            vectors.append(list(pair))
            matrices.append([[pair[0], pair[1]]])
            matrices.append([[pair[0]], [pair[1]]])
        for vector in vectors:
            x = torch.tensor(vector).to(device)
            x_n = x.cpu().numpy()
            for ord in vector_ords:
                msg = f'ord={ord}, vector={vector}'
                result = torch.linalg.norm(x, ord=ord)
                result_n = np.linalg.norm(x_n, ord=ord)
                self.assertEqual(result, result_n, msg=msg)

        # TODO: Remove this function once the broken cases are fixed
        def is_broken_matrix_norm_case(ord, x):
            if self.device_type == 'cuda':
                if x.size() == torch.Size([1, 2]):
                    if ord in ['nuc', 2, -2] and isnan(x[0][0]) and x[0][1] == 1:
                        # These cases are broken because of an issue with svd
                        # https://github.com/pytorch/pytorch/issues/43567
                        return True
            return False

        for matrix in matrices:
            x = torch.tensor(matrix).to(device)
            x_n = x.cpu().numpy()
            for ord in matrix_ords:
                msg = f'ord={ord}, matrix={matrix}'
                result = torch.linalg.norm(x, ord=ord)
                result_n = np.linalg.norm(x_n, ord=ord)

                if is_broken_matrix_norm_case(ord, x):
                    continue
                else:
                    self.assertEqual(result, result_n, msg=msg)

    # Test degenerate shape results match numpy for linalg.norm vector norms
    @skipCUDAIfNoMagma
    @skipCPUIfNoLapack
    @unittest.skipIf(TEST_WITH_ASAN, "Skipped on ASAN since it checks for undefined behavior.")
    @dtypes(torch.float, torch.double, torch.cfloat, torch.cdouble)
    def test_norm_vector_degenerate_shapes(self, device, dtype):
        def run_test_case(input, ord, dim, keepdim, should_error):
            msg = f'input.size()={input.size()}, ord={ord}, dim={dim}, keepdim={keepdim}, dtype={dtype}'
            input_numpy = input.cpu().numpy()
            if should_error:
                with self.assertRaises(ValueError):
                    np.linalg.norm(input_numpy, ord, dim, keepdim)
                with self.assertRaises(RuntimeError):
                    torch.linalg.norm(input, ord, dim, keepdim)
            else:
                result_numpy = np.linalg.norm(input_numpy, ord, dim, keepdim)
                result = torch.linalg.norm(input, ord, dim, keepdim)
                self.assertEqual(result, result_numpy, msg=msg)

        ord_vector = [0, 0.5, 1, 2, 3, inf, -0.5, -1, -2, -3, -inf, None]
        S = 10
        test_cases = [
            # input size, p settings that cause error, dim
            ((0, ), [inf, -inf], None),
            ((0, S), [inf, -inf], 0),
            ((0, S), [], 1),
            ((S, 0), [], 0),
            ((S, 0), [inf, -inf], 1),
        ]
        for keepdim in [True, False]:
            for input_size, error_ords, dim in test_cases:
                input = torch.randn(*input_size, dtype=dtype, device=device)
                for ord in ord_vector:
                    run_test_case(input, ord, dim, keepdim, ord in error_ords)

    # Test degenerate shape results match numpy for linalg.norm matrix norms
    @skipCUDAIfNoMagma
    @skipCPUIfNoLapack
    @dtypes(torch.float, torch.double, torch.cfloat, torch.cdouble)
    def test_norm_matrix_degenerate_shapes(self, device, dtype):
        def run_test_case(input, ord, dim, keepdim, should_error):
            msg = f'input.size()={input.size()}, ord={ord}, dim={dim}, keepdim={keepdim}, dtype={dtype}'
            input_numpy = input.cpu().numpy()
            if should_error:
                with self.assertRaises(ValueError):
                    np.linalg.norm(input_numpy, ord, dim, keepdim)
                with self.assertRaises(RuntimeError):
                    torch.linalg.norm(input, ord, dim, keepdim)
            else:
                result_numpy = np.linalg.norm(input_numpy, ord, dim, keepdim)
                result = torch.linalg.norm(input, ord, dim, keepdim)
                self.assertEqual(result, result_numpy, msg=msg)

        ord_matrix = ['fro', 'nuc', 1, 2, inf, -1, -2, -inf, None]
        S = 10
        test_cases = [
            # input size, p settings that cause error, dim
            ((0, 0), [1, 2, inf, -1, -2, -inf], None),
            ((0, S), [2, inf, -2, -inf], None),
            ((S, 0), [1, 2, -1, -2], None),
            ((S, S, 0), [], (0, 1)),
            ((1, S, 0), [], (0, 1)),
            ((0, 0, S), [1, 2, inf, -1, -2, -inf], (0, 1)),
            ((0, 0, S), [1, 2, inf, -1, -2, -inf], (1, 0)),
        ]
        for keepdim in [True, False]:
            for input_size, error_ords, dim in test_cases:
                input = torch.randn(*input_size, dtype=dtype, device=device)
                for ord in ord_matrix:
                    run_test_case(input, ord, dim, keepdim, ord in error_ords)

    def test_norm_fastpaths(self, device):
        x = torch.randn(3, 5, device=device)

        # slow path
        result = torch.linalg.norm(x, 4.5, 1)
        expected = torch.pow(x.abs().pow(4.5).sum(1), 1.0 / 4.5)
        self.assertEqual(result, expected)

        # fast 0-norm
        result = torch.linalg.norm(x, 0, 1)
        expected = (x != 0).type_as(x).sum(1)
        self.assertEqual(result, expected)

        # fast 1-norm
        result = torch.linalg.norm(x, 1, 1)
        expected = x.abs().sum(1)
        self.assertEqual(result, expected)

        # fast 2-norm
        result = torch.linalg.norm(x, 2, 1)
        expected = torch.sqrt(x.pow(2).sum(1))
        self.assertEqual(result, expected)

        # fast 3-norm
        result = torch.linalg.norm(x, 3, 1)
        expected = torch.pow(x.pow(3).abs().sum(1), 1.0 / 3.0)
        self.assertEqual(result, expected)

    @skipCPUIfNoLapack
    @skipCUDAIfNoMagma
    @dtypes(torch.double, torch.float)
    def test_eig_basic(self, device, dtype):
        a = torch.tensor([[1.96, 0.00, 0.00, 0.00, 0.00],
                          [-6.49, 3.80, 0.00, 0.00, 0.00],
                          [-0.47, -6.39, 4.17, 0.00, 0.00],
                          [-7.20, 1.50, -1.51, 5.70, 0.00],
                          [-0.65, -6.34, 2.67, 1.80, -7.10]],
                         dtype=dtype, device=device).t()
        e = torch.eig(a)[0]
        ee, vv = torch.eig(a, True)
        te = torch.tensor((), dtype=dtype, device=device)
        tv = torch.tensor((), dtype=dtype, device=device)
        eee, vvv = torch.eig(a, True, out=(te, tv))
        self.assertEqual(e, ee, atol=1e-12, rtol=0)
        self.assertEqual(ee, eee, atol=1e-12, rtol=0)
        self.assertEqual(ee, te, atol=1e-12, rtol=0)
        self.assertEqual(vv, vvv, atol=1e-12, rtol=0)
        self.assertEqual(vv, tv, atol=1e-12, rtol=0)
        #
        # compare with numpy
        np_e, np_v = np.linalg.eig(a.cpu().numpy())
        # np_e.shape == (n, 2), where each column contain the real and
        # imaginary parts of the result
        self.assertEqual(ee[:, 0], np_e)  # real part
        self.assertEqual(ee[:, 1], torch.zeros(ee.shape[0], dtype=dtype))  # imaginary part
        self.assertEqual(vv, np_v)

    @skipCPUIfNoLapack
    @skipCUDAIfNoMagma
    @dtypes(torch.double, torch.float)
    def test_eig_reuse(self, device, dtype):
        X = torch.randn(4, 4, dtype=dtype, device=device)
        X = torch.mm(X.t(), X)
        e = torch.zeros(4, 2, dtype=dtype, device=device)
        v = torch.zeros(4, 4, dtype=dtype, device=device)
        torch.eig(X, True, out=(e, v))
        Xhat = torch.mm(torch.mm(v, torch.diag(e.select(1, 0))), v.t())
        if dtype is torch.float:
            atol = 1e-7
            rtol = 1e-5
        else:
            atol = 1e-8
            rtol = 0
        self.assertEqual(X, Xhat, atol=atol, rtol=rtol, msg='VeV\' wrong')
        self.assertTrue(v.is_contiguous(), 'V is not contiguous')

        torch.eig(X, True, out=(e, v))
        Xhat = torch.mm(v, torch.mm(e.select(1, 0).diag(), v.t()))
        self.assertEqual(X, Xhat, atol=atol, rtol=rtol, msg='VeV\' wrong')
        self.assertTrue(v.is_contiguous(), 'V is not contiguous')

    @skipCPUIfNoLapack
    @skipCUDAIfNoMagma
    @dtypes(torch.double, torch.float)
    def test_eig_non_contiguous(self, device, dtype):
        X = torch.randn(4, 4, dtype=dtype, device=device)
        X = torch.mm(X.t(), X)
        e = torch.zeros(4, 2, 2, dtype=dtype, device=device)[:, 1]
        v = torch.zeros(4, 2, 4, dtype=dtype, device=device)[:, 1]
        self.assertFalse(v.is_contiguous(), 'V is contiguous')
        self.assertFalse(e.is_contiguous(), 'E is contiguous')
        torch.eig(X, True, out=(e, v))
        Xhat = torch.mm(torch.mm(v, torch.diag(e.select(1, 0))), v.t())
        if dtype is torch.float:
            atol = 1e-7
            rtol = 1e-5
        else:
            atol = 1e-8
            rtol = 0
        self.assertEqual(X, Xhat, atol=atol, rtol=rtol, msg='VeV\' wrong')

    @skipCPUIfNoLapack
    @skipCUDAIfNoMagma
    @dtypes(torch.double, torch.float)
    def test_eig_invalid_input(self, device, dtype):
        # test invalid input
        self.assertRaisesRegex(
            RuntimeError,
            'input should be 2 dimensional',
            lambda: torch.eig(torch.ones((2))))
        self.assertRaisesRegex(
            RuntimeError,
            'input should be square',
            lambda: torch.eig(torch.ones((2, 3))))
        self.assertRaisesRegex(
            RuntimeError,
            'input should not contain infs or NaNs',
            lambda: torch.eig(np.inf * torch.ones((2, 2))))
        self.assertRaisesRegex(
            RuntimeError,
            'input should not contain infs or NaNs',
            lambda: torch.eig(np.nan * torch.ones((2, 2))))

    @skipCUDAIfNoMagma
    @skipCPUIfNoLapack
    @dtypes(torch.double, torch.float)
    def test_eig_out(self, device, dtype):
        # the out version of torch.eig needs to be tested manually: we can't
        # use the "test_out=True" parameter to tensor_op_tests because the
        # signature is irregular (since we have *two* output vectors)
        t = torch.randn(10, 10, dtype=dtype, device=device)
        evals, evecs = torch.eig(t, eigenvectors=True)
        #
        # check that the out= version computes the same values as the normal one
        out_evals = torch.empty_like(evals)
        out_evecs = torch.empty_like(evecs)
        evals2, evecs2 = torch.eig(t, eigenvectors=True, out=(out_evals, out_evecs))
        # check that the out tensors were used in-place
        self.assertEqual(evals2.data_ptr(), out_evals.data_ptr())
        self.assertEqual(evecs2.data_ptr(), out_evecs.data_ptr())
        # check that the result is the same as the non-out version
        self.assertEqual(evals, out_evals)
        self.assertEqual(evecs, out_evecs)
        #
        # check what happens in the eigenvectors=False case
        out_evals = torch.empty_like(evals)
        out_evecs = torch.tensor([1, 2, 3], dtype=dtype, device=device)
        evals2, evecs2 = torch.eig(t, eigenvectors=False, out=(out_evals, out_evecs))
        # check that the out_evals was used in-place
        self.assertEqual(evals2.data_ptr(), out_evals.data_ptr())
        self.assertEqual(evals, out_evals)
        # check that out_evecs was NOT touched at all
        assert out_evecs.tolist() == [1, 2, 3]
        #
        # check that we complain if we pass an out vector of the wrong dtype
        wrong_out = torch.empty((0, 0), dtype=int)
        with self.assertRaisesRegex(RuntimeError, r"Expected .* but got .*"):
            torch.eig(t, eigenvectors=True, out=(wrong_out, out_evecs))
        with self.assertRaisesRegex(RuntimeError, r"Expected .* but got .*"):
            torch.eig(t, eigenvectors=True, out=(out_evals, wrong_out))

    @skipCUDAIfNoMagma
    @skipCPUIfNoLapack
    def test_norm_old(self, device):
        def gen_error_message(input_size, p, keepdim, dim=None):
            return "norm failed for input size %s, p=%s, keepdim=%s, dim=%s" % (
                input_size, p, keepdim, dim)

        for keepdim in [False, True]:
            # full reduction
            x = torch.randn(25, device=device)
            xn = x.cpu().numpy()
            for p in [0, 1, 2, 3, 4, inf, -inf, -1, -2, -3, 1.5]:
                res = x.norm(p, keepdim=keepdim).cpu()
                expected = np.linalg.norm(xn, p, keepdims=keepdim)
                self.assertEqual(res, expected, atol=1e-5, rtol=0, msg=gen_error_message(x.size(), p, keepdim))

            # one dimension
            x = torch.randn(25, 25, device=device)
            xn = x.cpu().numpy()
            for p in [0, 1, 2, 3, 4, inf, -inf, -1, -2, -3]:
                dim = 1
                res = x.norm(p, dim, keepdim=keepdim).cpu()
                expected = np.linalg.norm(xn, p, dim, keepdims=keepdim)
                msg = gen_error_message(x.size(), p, keepdim, dim)
                self.assertEqual(res.shape, expected.shape, msg=msg)
                self.assertEqual(res, expected, msg=msg)

            # matrix norm
            for p in ['fro', 'nuc']:
                res = x.norm(p, keepdim=keepdim).cpu()
                expected = np.linalg.norm(xn, p, keepdims=keepdim)
                msg = gen_error_message(x.size(), p, keepdim)
                self.assertEqual(res.shape, expected.shape, msg=msg)
                self.assertEqual(res, expected, msg=msg)

            # zero dimensions
            x = torch.randn((), device=device)
            xn = x.cpu().numpy()
            res = x.norm(keepdim=keepdim).cpu()
            expected = np.linalg.norm(xn, keepdims=keepdim)
            msg = gen_error_message(x.size(), None, keepdim)
            self.assertEqual(res.shape, expected.shape, msg=msg)
            self.assertEqual(res, expected, msg=msg)

            # larger tensor sanity check
            self.assertEqual(
                2 * torch.norm(torch.ones(10000), keepdim=keepdim),
                torch.norm(torch.ones(40000), keepdim=keepdim))

            # matrix norm with non-square >2-D tensors, all combinations of reduction dims
            x = torch.randn(5, 6, 7, 8, device=device)
            xn = x.cpu().numpy()
            for p in ['fro', 'nuc']:
                for dim in itertools.product(*[list(range(4))] * 2):
                    if dim[0] == dim[1]:
                        continue
                    res = x.norm(p=p, dim=dim, keepdim=keepdim).cpu()
                    expected = np.linalg.norm(xn, ord=p, axis=dim, keepdims=keepdim)
                    msg = gen_error_message(x.size(), p, keepdim, dim)
                    self.assertEqual(res.shape, expected.shape, msg=msg)
                    self.assertEqual(res, expected, msg=msg)

    @skipCUDAIfNoMagma
    @skipCPUIfNoLapack
    def test_norm_complex_old(self, device):
        def gen_error_message(input_size, p, keepdim, dim=None):
            return "complex norm failed for input size %s, p=%s, keepdim=%s, dim=%s" % (
                input_size, p, keepdim, dim)

        for keepdim in [False, True]:
            # vector norm
            x = torch.randn(25, device=device) + 1j * torch.randn(25, device=device)
            xn = x.cpu().numpy()
            for p in [0, 1, 2, 3, inf, -1, -2, -3, -inf]:
                res = x.norm(p, keepdim=keepdim).cpu()
                expected = np.linalg.norm(xn, p, keepdims=keepdim)
                msg = gen_error_message(x.size(), p, keepdim)
                self.assertEqual(res.shape, expected.shape, msg=msg)
                self.assertEqual(res, expected, msg=msg)

            # matrix norm
            x = torch.randn(25, 25, device=device) + 1j * torch.randn(25, 25, device=device)
            xn = x.cpu().numpy()
            for p in ['nuc', 'fro']:
                res = x.norm(p, keepdim=keepdim).cpu()
                expected = np.linalg.norm(xn, p, keepdims=keepdim)
                msg = gen_error_message(x.size(), p, keepdim)
                self.assertEqual(res.shape, expected.shape, msg=msg)
                self.assertEqual(res, expected, msg=msg)

    # Ensure torch.norm with p='fro' and p=2 give the same results for mutually supported input combinations
    @dtypes(torch.float)
    @skipCUDAIfRocm
    def test_norm_fro_2_equivalence_old(self, device, dtype):
        input_sizes = [
            (0,),
            (10,),
            (0, 0),
            (4, 30),
            (0, 45),
            (100, 0),
            (45, 10, 23),
            (0, 23, 59),
            (23, 0, 37),
            (34, 58, 0),
            (0, 0, 348),
            (0, 3434, 0),
            (0, 0, 0),
            (5, 3, 8, 1, 3, 5)]

        for input_size in input_sizes:
            a = make_tensor(input_size, device, dtype, low=-9, high=9)

            # Try full reduction
            dim_settings = [None]

            # Try all possible 1-D reductions
            dim_settings += list(range(-a.dim(), a.dim()))

            def wrap_dim(dim, ndims):
                assert (dim < ndims) and (dim >= -ndims)
                if dim >= 0:
                    return dim
                else:
                    return dim + ndims

            # Try all possible 2-D reductions
            dim_settings += [
                (d0, d1) for d0, d1 in itertools.combinations(range(-a.dim(), a.dim()), 2)
                if wrap_dim(d0, a.dim()) != wrap_dim(d1, a.dim())]

            for dim in dim_settings:
                for keepdim in [True, False]:
                    a_norm_2 = torch.norm(a, p=2, dim=dim, keepdim=keepdim)
                    a_norm_fro = torch.norm(a, p='fro', dim=dim, keepdim=keepdim)
                    self.assertEqual(a_norm_fro, a_norm_2)

    @skipCUDAIfNoMagma
    def test_nuclear_norm_axes_small_brute_force_old(self, device):
        def check_single_nuclear_norm(x, axes):
            if self.device_type != 'cpu' and randrange(100) < 95:
                return  # too many cpu <==> device copies

            a = np.array(x.cpu(), copy=False)
            expected = np.linalg.norm(a, "nuc", axis=axes)

            ans = torch.norm(x, "nuc", dim=axes)
            self.assertTrue(ans.is_contiguous())
            self.assertEqual(ans.shape, expected.shape)
            self.assertEqual(ans.cpu(), expected, rtol=1e-02, atol=1e-03, equal_nan=True)

            out = torch.zeros(expected.shape, dtype=x.dtype, device=x.device)
            ans = torch.norm(x, "nuc", dim=axes, out=out)
            self.assertIs(ans, out)
            self.assertTrue(ans.is_contiguous())
            self.assertEqual(ans.shape, expected.shape)
            self.assertEqual(ans.cpu(), expected, rtol=1e-02, atol=1e-03, equal_nan=True)

        for n in range(1, 3):
            for m in range(1, 3):
                for axes in itertools.permutations([0, 1], 2):
                    # 2d, inner dimensions C
                    x = torch.randn(n, m, device=device)
                    check_single_nuclear_norm(x, axes)

                    # 2d, inner dimensions Fortran
                    x = torch.randn(m, n, device=device).transpose(-1, -2)
                    check_single_nuclear_norm(x, axes)

                    # 2d, inner dimensions non-contiguous
                    x = torch.randn(n, 2 * m, device=device)[:, ::2]
                    check_single_nuclear_norm(x, axes)

                    # 2d, all dimensions non-contiguous
                    x = torch.randn(7 * n, 2 * m, device=device)[::7, ::2]
                    check_single_nuclear_norm(x, axes)

                for o in range(1, 3):
                    for axes in itertools.permutations([0, 1, 2], 2):
                        # 3d, inner dimensions C
                        x = torch.randn(o, n, m, device=device)
                        check_single_nuclear_norm(x, axes)

                        # 3d, inner dimensions Fortran
                        x = torch.randn(o, m, n, device=device).transpose(-1, -2)
                        check_single_nuclear_norm(x, axes)

                        # 3d, inner dimensions non-contiguous
                        x = torch.randn(o, n, 2 * m, device=device)[:, :, ::2]
                        check_single_nuclear_norm(x, axes)

                        # 3d, all dimensions non-contiguous
                        x = torch.randn(7 * o, 5 * n, 2 * m, device=device)[::7, ::5, ::2]
                        check_single_nuclear_norm(x, axes)

                    for r in range(1, 3):
                        for axes in itertools.permutations([0, 1, 2, 3], 2):
                            # 4d, inner dimensions C
                            x = torch.randn(r, o, n, m, device=device)
                            check_single_nuclear_norm(x, axes)

                            # 4d, inner dimensions Fortran
                            x = torch.randn(r, o, n, m, device=device).transpose(-1, -2)
                            check_single_nuclear_norm(x, axes)

                            # 4d, inner dimensions non-contiguous
                            x = torch.randn(r, o, n, 2 * m, device=device)[:, :, :, ::2]
                            check_single_nuclear_norm(x, axes)

                            # 4d, all dimensions non-contiguous
                            x = torch.randn(7 * r, 5 * o, 11 * n, 2 * m, device=device)[::7, ::5, ::11, ::2]
                            check_single_nuclear_norm(x, axes)

    @skipCUDAIfNoMagma
    def test_nuclear_norm_exceptions_old(self, device):
        for lst in [], [1], [1, 2]:
            x = torch.tensor(lst, dtype=torch.double, device=device)
            for axes in (), (0,):
                self.assertRaises(RuntimeError, torch.norm, x, "nuc", axes)
            self.assertRaises(IndexError, torch.norm, x, "nuc", (0, 1))

        x = torch.tensor([[0, 1, 2], [3, 4, 5]], dtype=torch.double, device=device)
        self.assertRaisesRegex(RuntimeError, "duplicate or invalid", torch.norm, x, "nuc", (0, 0))
        self.assertRaisesRegex(IndexError, "Dimension out of range", torch.norm, x, "nuc", (0, 2))

    # ~~~ tests for torch.svd ~~~
    @skipCUDAIfNoMagma
    @skipCPUIfNoLapack
    @dtypes(torch.double)
    def test_svd(self, device, dtype):
        def run_test(dims, some, compute_uv):
            x = torch.randn(*dims, dtype=dtype, device=device)
            outu = torch.empty(0, dtype=dtype, device=device)
            outs = torch.empty(0, dtype=dtype, device=device)
            outv = torch.empty(0, dtype=dtype, device=device)
            torch.svd(x, some=some, compute_uv=compute_uv, out=(outu, outs, outv))

            if compute_uv:
                if some:
                    x_recon = torch.matmul(outu, torch.matmul(outs.diag_embed(), outv.transpose(-2, -1)))
                    self.assertEqual(x, x_recon, atol=1e-8, rtol=0, msg='Incorrect reconstruction using U @ diag(S) @ V.T')
                else:
                    narrow_u = outu[..., :min(*dims[-2:])]
                    narrow_v = outv[..., :min(*dims[-2:])]
                    x_recon = torch.matmul(narrow_u, torch.matmul(outs.diag_embed(), narrow_v.transpose(-2, -1)))
                    self.assertEqual(x, x_recon, atol=1e-8, rtol=0, msg='Incorrect reconstruction using U @ diag(S) @ V.T')
            else:
                _, singvals, _ = torch.svd(x, compute_uv=True)
                self.assertEqual(singvals, outs, msg='Singular values mismatch')
                self.assertEqual(outu, torch.zeros_like(outu), msg='U not zero')
                self.assertEqual(outv, torch.zeros_like(outv), msg='V not zero')

            resu, ress, resv = torch.svd(x, some=some, compute_uv=compute_uv)
            self.assertEqual(resu, outu, msg='outputs of svd and svd with out differ')
            self.assertEqual(ress, outs, msg='outputs of svd and svd with out differ')
            self.assertEqual(resv, outv, msg='outputs of svd and svd with out differ')

            # test non-contiguous
            x = torch.randn(*dims, dtype=dtype, device=device)
            n_dim = len(dims)
            # Reverse the batch dimensions and the matrix dimensions and then concat them
            x = x.permute(tuple(range(n_dim - 3, -1, -1)) + (n_dim - 1, n_dim - 2))
            assert not x.is_contiguous(), "x is intentionally non-contiguous"
            resu, ress, resv = torch.svd(x, some=some, compute_uv=compute_uv)
            if compute_uv:
                if some:
                    x_recon = torch.matmul(resu, torch.matmul(ress.diag_embed(), resv.transpose(-2, -1)))
                    self.assertEqual(x, x_recon, atol=1e-8, rtol=0, msg='Incorrect reconstruction using U @ diag(S) @ V.T')
                else:
                    narrow_u = resu[..., :min(*dims[-2:])]
                    narrow_v = resv[..., :min(*dims[-2:])]
                    x_recon = torch.matmul(narrow_u, torch.matmul(ress.diag_embed(), narrow_v.transpose(-2, -1)))
                    self.assertEqual(x, x_recon, atol=1e-8, rtol=0, msg='Incorrect reconstruction using U @ diag(S) @ V.T')
            else:
                _, singvals, _ = torch.svd(x, compute_uv=True)
                self.assertEqual(singvals, ress, msg='Singular values mismatch')
                self.assertEqual(resu, torch.zeros_like(resu), msg='U not zero')
                self.assertEqual(resv, torch.zeros_like(resv), msg='V not zero')

        shapes = [(3, 3), (5, 3, 3), (7, 5, 3, 3),  # square matrices
                  (7, 3), (5, 7, 3), (7, 5, 7, 3),  # fat matrices
                  (3, 7), (5, 3, 7), (7, 5, 3, 7)]  # thin matrices
        for dims, some, compute_uv in product(shapes, [True, False], [True, False]):
            run_test(dims, some, compute_uv)

    @skipCUDAIfNoMagma
    @skipCPUIfNoLapack
    @dtypes(torch.float)
    def test_svd_no_singularvectors(self, device, dtype):
        for size in [(5, 5), (5, 20), (20, 5)]:
            a = torch.randn(*size, device=device, dtype=dtype)
            u, s_expect, v = torch.svd(a)
            u, s_actual, v = torch.svd(a, compute_uv=False)
            self.assertEqual(s_expect, s_actual, msg="Singular values don't match")

    @skipCUDAIfNoMagma
    @skipCPUIfNoLapack
    @dtypes(torch.double)
    def test_svd_lowrank(self, device, dtype):
        from torch.testing._internal.common_utils import random_lowrank_matrix, random_sparse_matrix

        def run_subtest(actual_rank, matrix_size, batches, device, svd_lowrank, **options):
            density = options.pop('density', 1)
            if isinstance(matrix_size, int):
                rows = columns = matrix_size
            else:
                rows, columns = matrix_size
            if density == 1:
                a_input = random_lowrank_matrix(actual_rank, rows, columns, *batches, device=device, dtype=dtype)
                a = a_input
            else:
                assert batches == ()
                a_input = random_sparse_matrix(rows, columns, density, device=device, dtype=dtype)
                a = a_input.to_dense()

            q = min(*size)
            u, s, v = svd_lowrank(a_input, q=q, **options)

            # check if u, s, v is a SVD
            u, s, v = u[..., :q], s[..., :q], v[..., :q]
            A = u.matmul(s.diag_embed()).matmul(v.transpose(-2, -1))
            self.assertEqual(A, a)

            # check if svd_lowrank produces same singular values as torch.svd
            U, S, V = torch.svd(a)
            self.assertEqual(s.shape, S.shape)
            self.assertEqual(u.shape, U.shape)
            self.assertEqual(v.shape, V.shape)
            self.assertEqual(s, S)

            if density == 1:
                # actual_rank is known only for dense inputs
                #
                # check if pairs (u, U) and (v, V) span the same
                # subspaces, respectively
                u, s, v = u[..., :actual_rank], s[..., :actual_rank], v[..., :actual_rank]
                U, S, V = U[..., :actual_rank], S[..., :actual_rank], V[..., :actual_rank]
                self.assertEqual(u.transpose(-2, -1).matmul(U).det().abs(), torch.ones(batches, device=device, dtype=dtype))
                self.assertEqual(v.transpose(-2, -1).matmul(V).det().abs(), torch.ones(batches, device=device, dtype=dtype))

        all_batches = [(), (1,), (3,), (2, 3)]
        for actual_rank, size, all_batches in [
                (2, (17, 4), all_batches),
                (4, (17, 4), all_batches),
                (4, (17, 17), all_batches),
                (10, (100, 40), all_batches),
                (7, (1000, 1000), [()]),
        ]:
            # dense input
            for batches in all_batches:
                run_subtest(actual_rank, size, batches, device, torch.svd_lowrank)
                if size != size[::-1]:
                    run_subtest(actual_rank, size[::-1], batches, device, torch.svd_lowrank)

        # sparse input
        for size in [(17, 4), (4, 17), (17, 17), (100, 40), (40, 100), (1000, 1000)]:
            for density in [0.005, 0.1]:
                run_subtest(None, size, (), device, torch.svd_lowrank, density=density)

        # jitting support
        jitted = torch.jit.script(torch.svd_lowrank)
        actual_rank, size, batches = 2, (17, 4), ()
        run_subtest(actual_rank, size, batches, device, jitted)

    @onlyCPU
    @skipCPUIfNoLapack
    @dtypes(torch.cfloat)
    def test_svd_complex(self, device, dtype):
        t = torch.randn((10, 10), dtype=dtype, device=device)
        U, S, V = torch.svd(t, some=False)
        # note: from the math point of view, it is weird that we need to use
        # V.T instead of V.T.conj(): torch.svd has a buggy behavior for
        # complex numbers and it's deprecated. You should use torch.linalg.svd
        # instead.
        t2 = U @ torch.diag(S).type(dtype) @ V.T
        self.assertEqual(t, t2)

    def _test_svd_helper(self, shape, some, col_maj, device, dtype):
        cpu_tensor = torch.randn(shape, device='cpu').to(dtype)
        device_tensor = cpu_tensor.to(device=device)
        if col_maj:
            cpu_tensor = cpu_tensor.t()
            device_tensor = device_tensor.t()
        cpu_result = torch.svd(cpu_tensor, some=some)
        device_result = torch.svd(device_tensor, some=some)
        m = min(cpu_tensor.shape[-2:])
        # torch.svd returns torch.return_types.svd which is a tuple of (U, V, S).
        # - When some==False, U[..., m:] can be arbitrary.
        # - When some==True, U shape: [..., m], V shape: [m, m]
        # - Signs are not deterministic. If the sign of a column of U is changed
        #   then the corresponding column of the V has to be changed.
        # Thus here we only compare result[..., :m].abs() from CPU and device.
        for x, y in zip(cpu_result, device_result):
            self.assertEqual(x[..., :m].abs(), y[..., :m].abs(), atol=1e-5, rtol=0)

    @skipCUDAIfNoMagma
    @skipCPUIfNoLapack
    @dtypes(*floating_and_complex_types())
    def test_svd_square(self, device, dtype):
        self._test_svd_helper((10, 10), True, False, device, dtype)

    @skipCUDAIfNoMagma
    @skipCPUIfNoLapack
    @dtypes(*floating_types())
    def test_svd_square_col_maj(self, device, dtype):
        self._test_svd_helper((10, 10), True, True, device, dtype)

    @skipCUDAIfNoMagma
    @skipCPUIfNoLapack
    @dtypes(*floating_types())
    def test_svd_tall_some(self, device, dtype):
        self._test_svd_helper((20, 5), True, False, device, dtype)

    @skipCUDAIfNoMagma
    @skipCPUIfNoLapack
    @dtypes(*floating_types())
    def test_svd_tall_all(self, device, dtype):
        self._test_svd_helper((20, 5), False, False, device, dtype)

    @skipCUDAIfNoMagma
    @skipCPUIfNoLapack
    @dtypes(*floating_types())
    def test_svd_tall_some_col_maj(self, device, dtype):
        self._test_svd_helper((5, 20), True, True, device, dtype)

    @skipCUDAIfNoMagma
    @skipCPUIfNoLapack
    @dtypes(*floating_types())
    def test_svd_tall_all_col_maj(self, device, dtype):
        self._test_svd_helper((5, 20), False, True, device, dtype)

    # ~~~ tests for torch.linalg.svd ~~~
    @skipCUDAIfNoMagma
    @skipCPUIfNoLapack
    @dtypes(torch.float, torch.double, torch.cfloat, torch.cdouble)
    def test_linalg_svd_compute_uv(self, device, dtype):
        """
        Test the default case, compute_uv=True. Here we have the very same behavior as
        numpy
        """
        t = torch.randn((10, 11), device=device, dtype=dtype)
        np_t = t.cpu().numpy()
        for full_matrices in (True, False):
            # check linalg.svd vs numpy
            expected = np.linalg.svd(np_t, full_matrices, compute_uv=True)
            actual = torch.linalg.svd(t, full_matrices, compute_uv=True)
            self.assertEqual(actual, expected)
            # check linalg.svd vs linalg.svd(out=...)
            out = (torch.empty_like(actual[0]),
                   torch.empty_like(actual[1]),
                   torch.empty_like(actual[2]))
            out2 = torch.linalg.svd(t, full_matrices, compute_uv=True, out=out)
            self.assertEqual(actual, out)
            self.assertEqual(actual, out2)

    @skipCUDAIfNoMagma
    @skipCPUIfNoLapack
    @dtypes(torch.float, torch.double, torch.cfloat, torch.cdouble)
    def test_linalg_svd_no_compute_uv(self, device, dtype):
        """
        Test the compute_uv=False case. Here we have a different return type than
        numpy: numpy returns S, we return (empty, S, empty)
        """
        t = torch.randn((10, 11), device=device, dtype=dtype)
        np_t = t.cpu().numpy()

        def is_empty(x):
            return x.numel() == 0 and x.dtype == t.dtype and x.device == t.device

        for full_matrices in (True, False):
            # check linalg.svd vs numpy
            np_s = np.linalg.svd(np_t, full_matrices, compute_uv=False)
            USV = torch.linalg.svd(t, full_matrices, compute_uv=False)
            assert is_empty(USV.U)
            self.assertEqual(USV.S, np_s)
            assert is_empty(USV.V)
            # check linalg.svd vs linalg.svd(out=...)
            out = (torch.empty_like(USV.U), torch.empty_like(USV.S), torch.empty_like(USV.V))
            USV = torch.linalg.svd(t, full_matrices, compute_uv=False, out=out)
            assert USV.U is out[0]
            assert USV.S is out[1]
            assert USV.V is out[2]
            self.assertEqual(USV.S, np_s)

    @skipCUDAIfNoMagma
    @skipCPUIfNoLapack
    @onlyCUDA
    @dtypes(torch.float)
    def test_linalg_svd_out_different_device(self, device, dtype):
        t = torch.randn(5, 7, device=device, dtype=dtype)  # this is on cuda
        u = torch.empty((5, 5), device='cpu', dtype=dtype)
        s = torch.empty((5,), device='cpu', dtype=dtype)
        v = torch.empty((7, 7), device='cpu', dtype=dtype)
        with self.assertRaisesRegex(RuntimeError, 'svd output tensor U is on the wrong device: expected cuda:.* got cpu'):
            torch.linalg.svd(t, out=(u, s, v))

    def cholesky_solve_test_helper(self, A_dims, b_dims, upper, device, dtype):
        from torch.testing._internal.common_utils import random_hermitian_pd_matrix

        b = torch.randn(*b_dims, dtype=dtype, device=device)
        A = random_hermitian_pd_matrix(*A_dims, dtype=dtype, device=device)
        L = torch.cholesky(A, upper=upper)
        return b, A, L

    @skipCUDAIfNoMagma
    @skipCPUIfNoLapack
    @dtypes(torch.float32, torch.float64, torch.complex64, torch.complex128)
    @precisionOverride({torch.float32: 1e-3, torch.complex64: 1e-3,
                        torch.float64: 1e-8, torch.complex128: 1e-8})
    def test_cholesky_solve(self, device, dtype):
        for (k, n), upper in itertools.product(zip([2, 3, 5], [3, 5, 7]), [True, False]):
            b, A, L = self.cholesky_solve_test_helper((n,), (n, k), upper, device, dtype)
            x = torch.cholesky_solve(b, L, upper=upper)
            self.assertEqual(b, A.mm(x))

    @skipCUDAIfNoMagma
    @skipCPUIfNoLapack
    @dtypes(torch.float32, torch.float64, torch.complex64, torch.complex128)
    @precisionOverride({torch.float32: 1e-3, torch.complex64: 1e-3,
                        torch.float64: 1e-8, torch.complex128: 1e-8})
    def test_cholesky_solve_batched(self, device, dtype):
        def cholesky_solve_batch_helper(A_dims, b_dims, upper):
            b, A, L = self.cholesky_solve_test_helper(A_dims, b_dims, upper, device, dtype)
            x_exp_list = []
            for i in range(b_dims[0]):
                x_exp_list.append(torch.cholesky_solve(b[i], L[i], upper=upper))
            x_exp = torch.stack(x_exp_list)  # Stacked output
            x_act = torch.cholesky_solve(b, L, upper=upper)  # Actual output
            self.assertEqual(x_act, x_exp)  # Equality check
            Ax = torch.matmul(A, x_act)
            self.assertEqual(b, Ax)  # Correctness check

        for upper, batchsize in itertools.product([True, False], [1, 3, 4]):
            cholesky_solve_batch_helper((5, batchsize), (batchsize, 5, 10), upper)

    @skipCUDAIfNoMagma
    @skipCPUIfNoLapack
    @dtypes(torch.float32, torch.float64, torch.complex64, torch.complex128)
    def test_cholesky_solve_batched_non_contiguous(self, device, dtype):
        from numpy.linalg import solve
        from torch.testing._internal.common_utils import random_hermitian_pd_matrix

        for upper in [True, False]:
            A = random_hermitian_pd_matrix(2, 2, dtype=dtype, device='cpu')
            b = torch.randn(2, 2, 2, dtype=dtype, device='cpu')
            x_exp = solve(A.permute(0, 2, 1).numpy(), b.permute(2, 1, 0).numpy())
            A = A.to(device).permute(0, 2, 1)
            b = b.to(device).permute(2, 1, 0)
            assert not A.is_contiguous() and not b.is_contiguous(), "contiguous inputs"
            L = torch.cholesky(A, upper)
            x = torch.cholesky_solve(b, L, upper=upper)
            self.assertEqual(x, x_exp)

    @slowTest
    @skipCUDAIf(True, "See https://github.com/pytorch/pytorch/issues/48996")
    @skipCUDAIfNoMagma
    @skipCPUIfNoLapack
    @dtypes(torch.float32, torch.float64, torch.complex64, torch.complex128)
    @precisionOverride({torch.float32: 1e-3, torch.complex64: 1e-3,
                        torch.float64: 1e-8, torch.complex128: 1e-8})
    def test_cholesky_solve_batched_many_batches(self, device, dtype):
        for A_dims, b_dims in zip([(5, 256, 256), (5,)], [(5, 10), (512, 512, 5, 10)]):
            for upper in [True, False]:
                b, A, L = self.cholesky_solve_test_helper(A_dims, b_dims, upper, device, dtype)
                x = torch.cholesky_solve(b, L, upper)
                Ax = torch.matmul(A, x)
                self.assertEqual(Ax, b.expand_as(Ax))

    @skipCUDAIfNoMagma
    @skipCPUIfNoLapack
    @dtypes(torch.float32, torch.float64, torch.complex64, torch.complex128)
    @precisionOverride({torch.float32: 1e-3, torch.complex64: 1e-3,
                        torch.float64: 1e-8, torch.complex128: 1e-8})
    def test_cholesky_solve_batched_broadcasting(self, device, dtype):
        from numpy.linalg import solve
        from torch.testing._internal.common_utils import random_hermitian_pd_matrix

        def run_test(A_dims, b_dims, upper):
            A_matrix_size = A_dims[-1]
            A_batch_dims = A_dims[:-2]
            A = random_hermitian_pd_matrix(A_matrix_size, *A_batch_dims,
                                           dtype=dtype, device='cpu')
            b = torch.randn(*b_dims, dtype=dtype, device='cpu')
            x_exp = torch.tensor(solve(A.numpy(), b.numpy()), dtype=dtype, device=device)
            A, b = A.to(dtype=dtype, device=device), b.to(dtype=dtype, device=device)
            L = torch.cholesky(A, upper)
            x = torch.cholesky_solve(b, L, upper=upper)
            self.assertEqual(x, x_exp)
            # https://github.com/pytorch/pytorch/issues/42695
            x = torch.cholesky_solve(b, L, upper=upper, out=x)
            self.assertEqual(x, x_exp)

        # test against numpy.linalg.solve
        for upper in [True, False]:
            run_test((2, 1, 3, 4, 4), (2, 1, 3, 4, 6), upper)  # no broadcasting
            run_test((2, 1, 3, 4, 4), (4, 6), upper)  # broadcasting b
            run_test((4, 4), (2, 1, 3, 4, 2), upper)  # broadcasting A
            run_test((1, 3, 1, 4, 4), (2, 1, 3, 4, 5), upper)  # broadcasting A & b

    @skipCUDAIfNoMagma
    @skipCPUIfNoLapack
    @dtypes(torch.float64, torch.complex128)
    def test_cholesky_solve_autograd(self, device, dtype):
        def run_test(A_dims, B_dims, upper):
            root = torch.randn(*A_dims, device=device, dtype=dtype).requires_grad_()
            b = torch.randn(*B_dims, device=device, dtype=dtype).requires_grad_()

            def func(root, b, upper):
                if upper:
                    A = root.triu()
                else:
                    A = root.tril()
                return torch.cholesky_solve(b, A, upper)

            gradcheck(func, [root, b, upper])
            # TODO(#50743): the following fails with batched grad testing
            gradgradcheck(func, [root, b, upper], atol=1e-3, check_batched_grad=False)

        for (a_size, b_size), upper in itertools.product([((3, 3), (3, 4)), ((3, 3), (3, 2)),
                                                          ((2, 3, 3), (2, 3, 4)), ((2, 3, 3), (2, 3, 2))],
                                                         [True, False]):
            run_test(a_size, b_size, upper)

    @skipCUDAIfNoMagmaAndNoCusolver
    @skipCPUIfNoLapack
    @dtypes(torch.float32, torch.float64, torch.complex64, torch.complex128)
    @precisionOverride({torch.float32: 2e-3, torch.complex64: 2e-3,
                        torch.float64: 1e-8, torch.complex128: 1e-8})
    def test_inverse(self, device, dtype):
        from torch.testing._internal.common_utils import random_fullrank_matrix_distinct_singular_value

        def run_test(torch_inverse, matrix, batches, n):
            matrix_inverse = torch_inverse(matrix)

            # Compare against NumPy output
            # NumPy uses 'gesv' LAPACK routine solving the equation A A_inv = I
            # But in PyTorch 'gertf' + 'getri' is used causing element-wise differences
            expected = np.linalg.inv(matrix.cpu().numpy())
            self.assertEqual(matrix_inverse, expected, atol=self.precision, rtol=self.precision)

            # Additional correctness tests, check matrix*matrix_inverse == identity
            identity = torch.eye(n, dtype=dtype, device=device)
            self.assertEqual(identity.expand_as(matrix), torch.matmul(matrix, matrix_inverse))
            self.assertEqual(identity.expand_as(matrix), torch.matmul(matrix_inverse, matrix))

            # check the out= variant
            # prepare the expected out tensor
            matrix_inverse_out = torch.empty(*batches, n, n, dtype=dtype, device=device)
            matrix_inverse_out_t = matrix_inverse_out.transpose(-2, -1).clone(memory_format=torch.contiguous_format)
            matrix_inverse_out = matrix_inverse_out_t.transpose(-2, -1)
            ans = torch_inverse(matrix, out=matrix_inverse_out)
            self.assertEqual(matrix_inverse_out, ans, atol=0, rtol=0)
            self.assertEqual(matrix_inverse_out, matrix_inverse, atol=0, rtol=0)

            # batched matrices: 3+ dimensional tensors, check matrix_inverse same as single-inverse for each matrix
            if matrix.ndim > 2 and batches[0] != 0:
                expected_inv_list = []
                p = int(np.prod(batches))  # use `p` instead of -1, so that the test works for empty input as well
                for mat in matrix.contiguous().view(p, n, n):
                    expected_inv_list.append(torch_inverse(mat))
                expected_inv = torch.stack(expected_inv_list).view(*batches, n, n)
                if self.device_type == 'cuda' and dtype in [torch.float32, torch.complex64]:
                    # single-inverse is done using cuSOLVER, while batched inverse is done using MAGMA
                    # individual values can be significantly different for fp32, hence rather high rtol is used
                    # the important thing is that torch_inverse passes above checks with identity
                    self.assertEqual(matrix_inverse, expected_inv, atol=1e-1, rtol=1e-2)
                else:
                    self.assertEqual(matrix_inverse, expected_inv)

        for torch_inverse in [torch.inverse, torch.linalg.inv]:
            for batches, n in itertools.product(
                [[], [0], [1], [4], [2, 3]],
                [0, 5, 64]
            ):
                # large batch size and large matrix size will be tested in test_inverse_many_batches (slow test)
                if batches and batches[0] == 32 and n == 256:
                    continue
                matrices = random_fullrank_matrix_distinct_singular_value(n, *batches, dtype=dtype).to(device)
                run_test(torch_inverse, matrices, batches, n)

                # test non-contiguous input
                run_test(torch_inverse, matrices.transpose(-2, -1), batches, n)
                if n > 0:
                    run_test(
                        torch_inverse,
                        random_fullrank_matrix_distinct_singular_value(n * 2, *batches, dtype=dtype).to(device)
                        .view(-1, n * 2, n * 2)[:, ::2, ::2].view(*batches, n, n),
                        batches, n
                    )

    @slowTest
    @skipCUDAIfNoMagmaAndNoCusolver
    @skipCPUIfNoLapack
    @dtypes(torch.float32, torch.float64, torch.complex64, torch.complex128)
    @precisionOverride({torch.float32: 2e-3, torch.complex64: 2e-3,
                        torch.float64: 1e-5, torch.complex128: 1e-5})
    def test_inverse_many_batches(self, device, dtype):
        from torch.testing._internal.common_utils import random_fullrank_matrix_distinct_singular_value

        def test_inverse_many_batches_helper(torch_inverse, b, n):
            matrices = random_fullrank_matrix_distinct_singular_value(b, n, n, dtype=dtype).to(device)
            matrices_inverse = torch_inverse(matrices)

            # Compare against NumPy output
            expected = np.linalg.inv(matrices.cpu().numpy())
            self.assertEqual(matrices_inverse, expected, atol=self.precision, rtol=1e-3)

        for torch_inverse in [torch.inverse, torch.linalg.inv]:
            test_inverse_many_batches_helper(torch_inverse, 5, 256)
            test_inverse_many_batches_helper(torch_inverse, 3, 512)
            test_inverse_many_batches_helper(torch_inverse, 64, 64)

    @skipCUDAIfNoMagmaAndNoCusolver
    @skipCPUIfNoLapack
    @onlyOnCPUAndCUDA   # TODO: XLA doesn't raise exception
    @dtypes(torch.float32, torch.float64, torch.complex64, torch.complex128)
    def test_inverse_errors(self, device, dtype):
        # inverse expects batches of square matrices as input
        with self.assertRaisesRegex(RuntimeError, "must be batches of square matrices"):
            torch.inverse(torch.randn(2, 3, 4, 3))

        # if input is not invertible, RuntimeError is raised mentioning the first non-invertible batch
        def run_test_singular_input(batch_dim, n):
            x = torch.eye(3, 3, dtype=dtype, device=device).reshape((1, 3, 3)).repeat(batch_dim, 1, 1)
            x[n, -1, -1] = 0
            with self.assertRaisesRegex(RuntimeError, rf'For batch {n}: U\(3,3\) is zero'):
                torch.inverse(x)

        for params in [(1, 0), (2, 0), (2, 1), (4, 0), (4, 2), (10, 2)]:
            run_test_singular_input(*params)

    @precisionOverride({torch.float32: 1e-3, torch.complex64: 1e-3, torch.float64: 1e-7, torch.complex128: 1e-7})
    @skipCUDAIfNoMagma
    @skipCPUIfNoLapack
    @dtypes(torch.float32, torch.float64, torch.complex64, torch.complex128)
    def test_pinv(self, device, dtype):
        from torch.testing._internal.common_utils import random_hermitian_pd_matrix

        def run_test_main(A, hermitian):
            # Testing against definition for pseudo-inverses
            A_pinv = torch.linalg.pinv(A, hermitian=hermitian)
            if A.numel() > 0:
                self.assertEqual(A, A @ A_pinv @ A, atol=self.precision, rtol=self.precision)
                self.assertEqual(A_pinv, A_pinv @ A @ A_pinv, atol=self.precision, rtol=self.precision)
                self.assertEqual(A @ A_pinv, (A @ A_pinv).conj().transpose(-2, -1))
                self.assertEqual(A_pinv @ A, (A_pinv @ A).conj().transpose(-2, -1))
            else:
                self.assertEqual(A.shape, A_pinv.shape[:-2] + (A_pinv.shape[-1], A_pinv.shape[-2]))

            # Check out= variant
            out = torch.empty_like(A_pinv)
            ans = torch.linalg.pinv(A, hermitian=hermitian, out=out)
            self.assertEqual(ans, out)
            self.assertEqual(ans, A_pinv)

        def run_test_numpy(A, hermitian):
            # Check against NumPy output
            # Test float rcond, and specific value for each matrix
            rconds = [float(torch.rand(1)), ]
            # Test different types of rcond tensor
            for rcond_type in all_types():
                rconds.append(torch.rand(A.shape[:-2], dtype=torch.double, device=device).to(rcond_type))
            # Test broadcasting of rcond
            if A.ndim > 2:
                rconds.append(torch.rand(A.shape[-3], device=device))
            for rcond in rconds:
                actual = torch.linalg.pinv(A, rcond=rcond, hermitian=hermitian)
                numpy_rcond = rcond if isinstance(rcond, float) else rcond.cpu().numpy()
                expected = np.linalg.pinv(A.cpu().numpy(), rcond=numpy_rcond, hermitian=hermitian)
                self.assertEqual(actual, expected, atol=self.precision, rtol=1e-5)

        for sizes in [(5, 5), (3, 5, 5), (3, 2, 5, 5),  # square matrices
                      (3, 2), (5, 3, 2), (2, 5, 3, 2),  # fat matrices
                      (2, 3), (5, 2, 3), (2, 5, 2, 3),  # thin matrices
                      (0, 0), (0, 2), (2, 0), (3, 0, 0), (0, 3, 0), (0, 0, 3)]:  # zero numel matrices
            A = torch.randn(*sizes, dtype=dtype, device=device)
            hermitian = False
            run_test_main(A, hermitian)
            run_test_numpy(A, hermitian)

        # Check hermitian = True
        for sizes in [(5, 5), (3, 5, 5), (3, 2, 5, 5),  # square matrices
                      (0, 0), (3, 0, 0), ]:  # zero numel square matrices
            A = random_hermitian_pd_matrix(sizes[-1], *sizes[:-2], dtype=dtype, device=device)
            hermitian = True
            run_test_main(A, hermitian)
            run_test_numpy(A, hermitian)

    @skipCUDAIfNoMagma
    @skipCPUIfNoLapack
    @dtypes(torch.float32, torch.float64, torch.complex64, torch.complex128)
    def test_pinv_errors_and_warnings(self, device, dtype):
        # pinv requires at least 2D tensor
        a = torch.randn(1, device=device, dtype=dtype)
        with self.assertRaisesRegex(RuntimeError, "expected a tensor with 2 or more dimensions"):
            torch.linalg.pinv(a)

        # if non-empty out tensor with wrong shape is passed a warning is given
        a = torch.randn(3, 3, dtype=dtype, device=device)
        out = torch.empty(7, 7, dtype=dtype, device=device)
        with warnings.catch_warnings(record=True) as w:
            # Trigger warning
            torch.linalg.pinv(a, out=out)
            # Check warning occurs
            self.assertEqual(len(w), 1)
            self.assertTrue("An output with one or more elements was resized" in str(w[-1].message))

        # dtypes of out and input should match
        out = torch.empty_like(a).to(torch.int)
        with self.assertRaisesRegex(RuntimeError, "dtype Int does not match the expected dtype"):
            torch.linalg.pinv(a, out=out)

        if torch.cuda.is_available():
            # device of out and input should match
            wrong_device = 'cpu' if self.device_type != 'cpu' else 'cuda'
            out = torch.empty_like(a).to(wrong_device)
            with self.assertRaisesRegex(RuntimeError, "Expected result and input to be on the same device"):
                torch.linalg.pinv(a, out=out)

            # device of rcond and input should match
            wrong_device = 'cpu' if self.device_type != 'cpu' else 'cuda'
            rcond = torch.full((), 1e-2, device=wrong_device)
            with self.assertRaisesRegex(RuntimeError, "Expected rcond and input to be on the same device"):
                torch.linalg.pinv(a, rcond=rcond)

        # rcond can't be complex
        rcond = torch.full((), 1j, device=device)
        with self.assertRaisesRegex(RuntimeError, "rcond tensor of complex type is not supported"):
            torch.linalg.pinv(a, rcond=rcond)

    @skipCUDAIfNoMagmaAndNoCusolver
    @skipCPUIfNoLapack
    @dtypes(torch.float32, torch.float64, torch.complex64, torch.complex128)
    def test_inv_errors(self, device, dtype):
        # inv expects batches of square matrices as input
        a = torch.randn(2, 3, 4, 3, dtype=dtype, device=device)
        with self.assertRaisesRegex(RuntimeError, "must be batches of square matrices"):
            torch.linalg.inv(a)

        # inv requires the input to be at least 2 dimensional tensor
        a = torch.randn(2, device=device, dtype=dtype)
        with self.assertRaisesRegex(RuntimeError, "must have at least 2 dimensions"):
            torch.linalg.inv(a)

        # if input is not invertible, RuntimeError is raised mentioning the first non-invertible batch
        def run_test_singular_input(batch_dim, n):
            a = torch.eye(3, 3, dtype=dtype, device=device).reshape((1, 3, 3)).repeat(batch_dim, 1, 1)
            a[n, -1, -1] = 0
            with self.assertRaisesRegex(RuntimeError, rf"For batch {n}: U\(3,3\) is zero"):
                torch.linalg.inv(a)

        for params in [(1, 0), (2, 0), (2, 1), (4, 0), (4, 2), (10, 2)]:
            run_test_singular_input(*params)

        # if non-empty out tensor with wrong shape is passed an error is thrown
        a = torch.randn(2, 3, 3, device=device, dtype=dtype)
        out = torch.empty(1, device=device, dtype=dtype)
        with self.assertRaisesRegex(RuntimeError, "does not match input shape"):
            torch.linalg.inv(a, out=out)

        # dtypes should match
        out = torch.empty_like(a).to(torch.int)
        with self.assertRaisesRegex(RuntimeError, "result dtype Int does not match input dtype"):
            torch.linalg.inv(a, out=out)

        # device should match
        if torch.cuda.is_available():
            wrong_device = 'cpu' if self.device_type != 'cpu' else 'cuda'
            out = torch.empty(0, device=wrong_device, dtype=dtype)
            with self.assertRaisesRegex(RuntimeError, "does not match input device"):
                torch.linalg.inv(a, out=out)

    def solve_test_helper(self, A_dims, b_dims, device, dtype):
        from torch.testing._internal.common_utils import random_fullrank_matrix_distinct_singular_value

        b = torch.randn(*b_dims, dtype=dtype, device=device)
        A = random_fullrank_matrix_distinct_singular_value(*A_dims, dtype=dtype).to(device)
        return b, A

    @skipCUDAIfNoMagma
    @skipCPUIfNoLapack
    @dtypes(torch.float32, torch.float64, torch.complex64, torch.complex128)
    @precisionOverride({torch.float32: 1e-3, torch.complex64: 1e-3})
    def test_solve(self, device, dtype):
        def run_test(n, batch, rhs):
            A_dims = (n, *batch)
            b_dims = (*batch, n, *rhs)
            b, A = self.solve_test_helper(A_dims, b_dims, device, dtype)

            # Correctness test
            x = torch.linalg.solve(A, b)
            if rhs == ():
                Ax = torch.matmul(A, x.unsqueeze(-1))
                Ax.squeeze_(-1)
            else:
                Ax = torch.matmul(A, x)
            self.assertEqual(b.expand_as(Ax), Ax)

            # Check against NumPy
            expected = np.linalg.solve(A.cpu().numpy(), b.expand_as(x).cpu().numpy())
            self.assertEqual(x, expected)

            # Check out= variant
            if rhs == ():
                out = torch.empty_like(x.unsqueeze(-1))
            else:
                out = torch.empty_like(x)
            ans = torch.linalg.solve(A, b, out=out)
            self.assertEqual(ans, out)
            self.assertEqual(x, out)

            # Check empty out
            out = torch.empty(0, dtype=dtype, device=device)
            ans = torch.linalg.solve(A, b, out=out)
            self.assertEqual(ans, out)
            self.assertEqual(x, out)

        batches = [(), (0, ), (3, ), (2, 3)]
        ns = [0, 5, 32]
        nrhs = [(), (1, ), (5, )]
        for n, batch, rhs in itertools.product(ns, batches, nrhs):
            run_test(n, batch, rhs)

    @skipCUDAIfNoMagma
    @skipCPUIfNoLapack
    @dtypes(torch.float32, torch.float64, torch.complex64, torch.complex128)
    @precisionOverride({torch.float32: 1e-3, torch.complex64: 1e-3})
    def test_solve_batched_non_contiguous(self, device, dtype):
        from torch.testing._internal.common_utils import random_fullrank_matrix_distinct_singular_value
        A = random_fullrank_matrix_distinct_singular_value(2, 2, dtype=dtype).to(device).permute(1, 0, 2)
        b = torch.randn(2, 2, 2, dtype=dtype, device=device).permute(2, 1, 0)
        self.assertFalse(A.is_contiguous())
        self.assertFalse(b.is_contiguous())
        actual = torch.linalg.solve(A, b)
        expected = np.linalg.solve(A.cpu().numpy(), b.cpu().numpy())
        self.assertEqual(actual, expected)

    @skipCUDAIfNoMagma
    @skipCPUIfNoLapack
    @dtypes(torch.float32, torch.float64, torch.complex64, torch.complex128)
    def test_solve_errors(self, device, dtype):
        # solve expects batches of square matrices as input
        with self.assertRaisesRegex(RuntimeError, "must be batches of square matrices"):
            a = torch.randn(2, 3, 4, 3, dtype=dtype, device=device)
            b = torch.randn(2, 3, 4, 1, dtype=dtype, device=device)
            torch.linalg.solve(a, b)

        # solve expects compatible shapes for A x = b
        with self.assertRaisesRegex(RuntimeError, "Incompatible matrix sizes"):
            a = torch.randn(2, 3, 3, 3, dtype=dtype, device=device)
            b = torch.randn(2, 3, 2, 1, dtype=dtype, device=device)
            torch.linalg.solve(a, b)

        # if input is not solvable, RuntimeError is raised mentioning the first non-solvable batch
        def run_test_singular_input(batch_dim, n):
            a = torch.eye(3, 3, dtype=dtype, device=device).reshape((1, 3, 3)).repeat(batch_dim, 1, 1)
            a[n, -1, -1] = 0
            b = torch.randn(batch_dim, 3, 1, dtype=dtype, device=device)
            with self.assertRaisesRegex(RuntimeError, rf'For batch {n}: U\(3,3\) is zero'):
                torch.linalg.solve(a, b)

        for params in [(1, 0), (2, 0), (2, 1), (4, 0), (4, 2), (10, 2)]:
            run_test_singular_input(*params)

        # if out is non-empty then it should have correct sizes
        with self.assertRaisesRegex(RuntimeError, r'does not match broadcasted other shape'):
            out = torch.empty(1, dtype=dtype, device=device)
            A = torch.eye(3, dtype=dtype, device=device)
            b = torch.randn(3, 1, dtype=dtype, device=device)
            torch.linalg.solve(A, b, out=out)

        # if out is non-empty then it should also be Fortran contiguous
        with self.assertRaisesRegex(RuntimeError, r'tensor must be in batched column major'):
            out = torch.zeros(2, 2, 2, dtype=dtype, device=device).permute(2, 1, 0)
            self.assertFalse(out.is_contiguous())
            A = torch.eye(2, dtype=dtype, device=device).reshape((1, 2, 2)).repeat(2, 1, 1)
            b = torch.randn(2, 2, 2, dtype=dtype, device=device)
            torch.linalg.solve(A, b, out=out)

    @skipCUDAIfNoMagma
    @skipCPUIfNoLapack
    @dtypes(torch.float32, torch.float64, torch.complex64, torch.complex128)
    def test_old_solve(self, device, dtype):
        for (k, n) in zip([2, 3, 5], [3, 5, 7]):
            b, A = self.solve_test_helper((n,), (n, k), device, dtype)
            x = torch.solve(b, A)[0]
            self.assertEqual(b, A.mm(x))

    @skipCUDAIfNoMagma
    @skipCPUIfNoLapack
    @dtypes(torch.float32, torch.float64, torch.complex64, torch.complex128)
    def test_old_solve_batched(self, device, dtype):
        def solve_batch_helper(A_dims, b_dims):
            b, A = self.solve_test_helper(A_dims, b_dims, device, dtype)
            x_exp_list = []
            for i in range(b_dims[0]):
                x_exp_list.append(torch.solve(b[i], A[i])[0])
            x_exp = torch.stack(x_exp_list)  # Stacked output
            x_act = torch.solve(b, A)[0]  # Actual output
            self.assertEqual(x_exp, x_act)  # Equality check
            Ax = torch.matmul(A, x_act)
            self.assertEqual(b, Ax)

        for batchsize in [1, 3, 4]:
            solve_batch_helper((5, batchsize), (batchsize, 5, 10))

    @skipCUDAIfNoMagma
    @skipCPUIfNoLapack
    @dtypes(torch.float32, torch.float64, torch.complex64, torch.complex128)
    def test_old_solve_batched_non_contiguous(self, device, dtype):
        from numpy.linalg import solve
        from torch.testing._internal.common_utils import random_fullrank_matrix_distinct_singular_value
        A = random_fullrank_matrix_distinct_singular_value(2, 2, dtype=dtype).to(device).permute(1, 0, 2)
        b = torch.randn(2, 2, 2, dtype=dtype, device=device).permute(2, 1, 0)
        x, _ = torch.solve(b, A)
        x_exp = solve(A.cpu().numpy(), b.cpu().numpy())
        self.assertEqual(x, x_exp)

    @slowTest
    @skipCUDAIfNoMagma
    @skipCPUIfNoLapack
    @dtypes(torch.float32, torch.float64, torch.complex64, torch.complex128)
    def test_old_solve_batched_many_batches(self, device, dtype):
        for A_dims, b_dims in zip([(5, 256, 256), (3, )], [(5, 1), (512, 512, 3, 1)]):
            b, A = self.solve_test_helper(A_dims, b_dims, device, dtype)
            x, _ = torch.solve(b, A)
            Ax = torch.matmul(A, x)
            self.assertEqual(Ax, b.expand_as(x))

    @skipCUDAIfNoMagma
    @skipCPUIfNoLapack
    @dtypes(torch.float32, torch.float64, torch.complex64, torch.complex128)
    def test_old_solve_batched_broadcasting(self, device, dtype):
        from numpy.linalg import solve

        def run_test(A_dims, b_dims):
            A_matrix_size = A_dims[-1]
            A_batch_dims = A_dims[:-2]
            b, A = self.solve_test_helper((A_matrix_size,) + A_batch_dims, b_dims, device, dtype)
            x, _ = torch.solve(b, A)
            x_exp = solve(A.cpu().numpy(), b.cpu().numpy())
            self.assertEqual(x, x_exp)

        # test against numpy.linalg.solve
        run_test((2, 1, 3, 4, 4), (2, 1, 3, 4, 6))  # no broadcasting
        run_test((2, 1, 3, 4, 4), (4, 6))  # broadcasting b
        run_test((4, 4), (2, 1, 3, 4, 2))  # broadcasting A
        run_test((1, 3, 1, 4, 4), (2, 1, 3, 4, 5))  # broadcasting A & b

    @skipCUDAIfNoMagma
    @skipCPUIfNoLapack
    @dtypes(torch.float, torch.double, torch.cfloat, torch.cdouble)
    @precisionOverride({torch.float: 1e-4, torch.cfloat: 1e-4})
    def test_tensorsolve(self, device, dtype):
        def run_test(a_shape, dims):
            a = torch.randn(a_shape, dtype=dtype, device=device)
            b = torch.randn(a_shape[:2], dtype=dtype, device=device)
            result = torch.linalg.tensorsolve(a, b, dims=dims)
            expected = np.linalg.tensorsolve(a.cpu().numpy(), b.cpu().numpy(), axes=dims)
            self.assertEqual(result, expected)

            # check the out= variant
            out = torch.empty_like(result)
            ans = torch.linalg.tensorsolve(a, b, dims=dims, out=out)
            self.assertEqual(ans, out)
            self.assertEqual(ans, result)

        a_shapes = [(2, 3, 6), (3, 4, 4, 3)]
        dims = [None, (0, 2)]
        for a_shape, d in itertools.product(a_shapes, dims):
            run_test(a_shape, d)

    @skipCUDAIfNoMagma
    @skipCPUIfNoLapack
    @dtypes(torch.float, torch.double, torch.cfloat, torch.cdouble)
    def test_tensorsolve_empty(self, device, dtype):
        # Check for empty inputs. NumPy does not work for these cases.
        a = torch.empty(0, 0, 1, 2, 3, 0, dtype=dtype, device=device)
        b = torch.empty(a.shape[:2], dtype=dtype, device=device)
        x = torch.linalg.tensorsolve(a, b)
        self.assertEqual(torch.tensordot(a, x, dims=len(x.shape)), b)

    @skipCUDAIfNoMagma
    @skipCPUIfNoLapack
    @dtypes(torch.float, torch.double, torch.cfloat, torch.cdouble)
    @precisionOverride({torch.float: 1e-4, torch.cfloat: 1e-4})
    def test_tensorsolve_non_contiguous(self, device, dtype):
        def run_test_permuted(a_shape, dims):
            # check for permuted / transposed inputs
            a = torch.randn(a_shape, dtype=dtype, device=device)
            a = a.movedim((0, 2), (-2, -1))
            self.assertFalse(a.is_contiguous())
            b = torch.randn(a.shape[:2], dtype=dtype, device=device)
            b = b.t()
            self.assertFalse(b.is_contiguous())
            result = torch.linalg.tensorsolve(a, b, dims=dims)
            expected = np.linalg.tensorsolve(a.cpu().numpy(), b.cpu().numpy(), axes=dims)
            self.assertEqual(result, expected)

        def run_test_skipped_elements(a_shape, dims):
            # check for inputs with skipped elements
            a = torch.randn(a_shape, dtype=dtype, device=device)
            a = a[::2]
            self.assertFalse(a.is_contiguous())
            b = torch.randn(a_shape[:2], dtype=dtype, device=device)
            b = b[::2]
            self.assertFalse(b.is_contiguous())
            result = torch.linalg.tensorsolve(a, b, dims=dims)
            expected = np.linalg.tensorsolve(a.cpu().numpy(), b.cpu().numpy(), axes=dims)
            self.assertEqual(result, expected)

            # check non-contiguous out
            out = torch.empty(2 * result.shape[0], *result.shape[1:], dtype=dtype, device=device)[::2]
            self.assertFalse(out.is_contiguous())
            ans = torch.linalg.tensorsolve(a, b, dims=dims, out=out)
            self.assertEqual(ans, out)
            self.assertEqual(ans, result)

        a_shapes = [(2, 3, 6), (3, 4, 4, 3)]
        dims = [None, (0, 2)]
        for a_shape, d in itertools.product(a_shapes, dims):
            run_test_permuted(a_shape, d)

        a_shapes = [(4, 3, 6), (6, 4, 4, 3)]
        dims = [None, (0, 2)]
        for a_shape, d in itertools.product(a_shapes, dims):
            run_test_skipped_elements(a_shape, d)

    @skipCUDAIfNoMagma
    @skipCPUIfNoLapack
    @dtypes(torch.float32)
    def test_tensorsolve_errors_and_warnings(self, device, dtype):
        # tensorsolve expects the input that can be reshaped to a square matrix
        a = torch.eye(2 * 3 * 4).reshape((2 * 3, 4, 2, 3, 4))
        b = torch.randn(8, 4)
        self.assertTrue(np.prod(a.shape[2:]) != np.prod(b.shape))
        with self.assertRaisesRegex(RuntimeError, r'Expected self to satisfy the requirement'):
            torch.linalg.tensorsolve(a, b)

        # if non-empty out tensor with wrong shape is passed a warning is given
        out = torch.empty_like(a)
        b = torch.randn(6, 4)
        with warnings.catch_warnings(record=True) as w:
            # Trigger warning
            torch.linalg.tensorsolve(a, b, out=out)
            # Check warning occurs
            self.assertEqual(len(w), 1)
            self.assertTrue("An output with one or more elements was resized" in str(w[-1].message))

        # dtypes should match
        out = torch.empty_like(a).to(torch.int)
        with self.assertRaisesRegex(RuntimeError, "result dtype Int does not match self dtype"):
            torch.linalg.tensorsolve(a, b, out=out)

    @skipCUDAIfNoMagma
    @skipCPUIfNoLapack
    @dtypes(torch.float32, torch.float64, torch.complex64, torch.complex128)
    @precisionOverride({torch.float: 1e-3, torch.cfloat: 1e-3})
    def test_tensorinv(self, device, dtype):

        def run_test(a_shape, ind):
            a = torch.randn(a_shape, dtype=dtype, device=device)
            a_numpy = a.cpu().numpy()
            result = torch.linalg.tensorinv(a, ind=ind)
            expected = np.linalg.tensorinv(a_numpy, ind=ind)
            self.assertEqual(result, expected)

            # check the out= variant
            out = torch.empty_like(result)
            ans = torch.linalg.tensorinv(a, ind=ind, out=out)
            self.assertEqual(ans, out)
            self.assertEqual(ans, result)

        # compare to NumPy output
        run_test((12, 3, 4), ind=1)
        run_test((3, 8, 24), ind=2)
        run_test((18, 3, 3, 2), ind=1)
        run_test((1, 4, 2, 2), ind=2)
        run_test((2, 3, 5, 30), ind=3)
        run_test((24, 2, 2, 3, 2), ind=1)
        run_test((3, 4, 2, 3, 2), ind=2)
        run_test((1, 2, 3, 2, 3), ind=3)
        run_test((3, 2, 1, 2, 12), ind=4)

    @skipCUDAIfNoMagma
    @skipCPUIfNoLapack
    @dtypes(torch.float32, torch.float64, torch.complex64, torch.complex128)
    @precisionOverride({torch.float: 1e-3, torch.cfloat: 1e-3})
    def test_tensorinv_non_contiguous(self, device, dtype):

        def run_test(a_shape, ind):
            # check for permuted (transposed) case
            a = torch.randn(a_shape, dtype=dtype, device=device)
            permutation = list(range(0, a.ndim))
            a = a.permute(permutation[ind:] + permutation[:ind])
            self.assertFalse(a.is_contiguous())
            a_numpy = a.cpu().numpy()
            result = torch.linalg.tensorinv(a, ind=a.ndim - ind)
            expected = np.linalg.tensorinv(a_numpy, ind=a.ndim - ind)
            self.assertEqual(result, expected)

        def run_test_skipped_elements(a_shape, ind):
            # check for input with skipped elements
            a = torch.randn(a_shape, dtype=dtype, device=device)
            a = a[::2]
            self.assertFalse(a.is_contiguous())
            a_numpy = a.cpu().numpy()
            result = torch.linalg.tensorinv(a, ind=ind)
            expected = np.linalg.tensorinv(a_numpy, ind=ind)
            self.assertEqual(result, expected)

            # check non-contiguous out
            out = torch.empty(2 * result.shape[0], *result.shape[1:], dtype=dtype, device=device)[::2]
            self.assertFalse(out.is_contiguous())
            ans = torch.linalg.tensorinv(a, ind=ind, out=out)
            self.assertEqual(ans, out)
            self.assertEqual(ans, result)

        run_test((12, 3, 4), ind=1)
        run_test((3, 8, 24), ind=2)
        run_test((18, 3, 3, 2), ind=1)
        run_test((1, 4, 2, 2), ind=2)
        run_test((2, 3, 5, 30), ind=3)
        run_test((24, 2, 2, 3, 2), ind=1)
        run_test((3, 4, 2, 3, 2), ind=2)
        run_test((1, 2, 3, 2, 3), ind=3)
        run_test((3, 2, 1, 2, 12), ind=4)

        run_test_skipped_elements((12, 3, 2), ind=1)
        run_test_skipped_elements((18, 3, 3, 1), ind=1)

    @skipCUDAIfNoMagma
    @skipCPUIfNoLapack
    @dtypes(torch.float32, torch.float64, torch.complex64, torch.complex128)
    def test_tensorinv_empty(self, device, dtype):
        for ind in range(1, 4):
            # Check for empty inputs. NumPy does not work for these cases.
            a = torch.empty(0, 0, 1, 2, 3, 0, dtype=dtype, device=device)
            a_inv = torch.linalg.tensorinv(a, ind=ind)
            self.assertEqual(a_inv.shape, a.shape[ind:] + a.shape[:ind])

    @skipCUDAIfNoMagma
    @skipCPUIfNoLapack
    @dtypes(torch.float32, torch.float64, torch.complex64, torch.complex128)
    def test_tensorinv_errors_and_warnings(self, device, dtype):

        def check_shape(a_shape, ind):
            # tensorinv requires the input to satisfy
            # prod(a.shape[ind:]) == prod(a.shape[:ind])
            a = torch.randn(a_shape)
            with self.assertRaisesRegex(RuntimeError, "Expected self to satisfy the requirement"):
                torch.linalg.tensorinv(a, ind=ind)

        def check_ind(a_shape, ind):
            a = torch.randn(a_shape)
            with self.assertRaisesRegex(RuntimeError, "Expected a strictly positive integer"):
                torch.linalg.tensorinv(a, ind=ind)

        def check_out(a_shape, ind):
            # if non-empty out tensor with wrong shape is passed a warning is given
            a = torch.randn(a_shape)
            out = torch.empty_like(a)
            with warnings.catch_warnings(record=True) as w:
                # Trigger warning
                torch.linalg.tensorinv(a, ind=ind, out=out)
                # Check warning occurs
                self.assertEqual(len(w), 1)
                self.assertTrue("An output with one or more elements was resized" in str(w[-1].message))

            # dtypes should match
            out = torch.empty_like(a).to(torch.int)
            with self.assertRaisesRegex(RuntimeError, "result dtype Int does not match self dtype"):
                torch.linalg.tensorinv(a, ind=ind, out=out)

        # test for invalid shape
        check_shape((2, 3, 4), ind=1)
        check_shape((1, 2, 3, 4), ind=3)

        # test for invalid ind
        check_ind((12, 3, 4), ind=-1)
        check_ind((18, 3, 3, 2), ind=0)

        # test for invalid out tensor
        check_out((12, 3, 4), ind=1)
        check_out((3, 8, 24), ind=2)

    @skipCUDAIfNoMagma
    @skipCPUIfNoLapack
    @dtypes(torch.float32, torch.float64, torch.complex64, torch.complex128)
    def test_tensorinv_singular_input(self, device, dtype):

        def check_singular_input(a_shape, ind):
            prod_ind_end = np.prod(a_shape[ind:])
            a = torch.eye(prod_ind_end, dtype=dtype, device=device)
            a[-1, -1] = 0   # Now `a` is singular
            a = a.reshape(a_shape)
            with self.assertRaisesRegex(RuntimeError, "Failed to invert the input tensor, because it is singular"):
                torch.linalg.tensorinv(a, ind=ind)

        # test for non-invertible input
        check_singular_input((12, 3, 4), ind=1)
        check_singular_input((3, 6, 18), ind=2)

    def _test_dot_vdot_vs_numpy(self, device, dtype, torch_fn, np_fn):
        def check(x, y):
            # Compare with numpy
            res = torch_fn(x, y)
            ref = torch.from_numpy(np.array(np_fn(x.cpu().numpy(), y.cpu().numpy())))
            self.assertEqual(res.cpu(), ref)

            # Test out variant
            out = torch.empty_like(res)
            torch_fn(x, y, out=out)
            self.assertEqual(out, res)

        # Empty
        x = torch.tensor([], dtype=dtype, device=device)
        y = torch.tensor([], dtype=dtype, device=device)
        check(x, y)

        # Contiguous
        x = torch.randn(10, dtype=dtype, device=device)
        y = torch.randn(10, dtype=dtype, device=device)
        check(x, y)

        # 0 strided
        y = torch.randn(1, dtype=dtype, device=device).expand(10)
        check(x, y)

        # 2 strided
        check(x[::2], y[::2])

    @dtypes(torch.float, torch.cfloat)
    @precisionOverride({torch.cfloat: 1e-4, torch.float32: 5e-5})
    def test_dot_vs_numpy(self, device, dtype):
        self._test_dot_vdot_vs_numpy(device, dtype, torch.dot, np.dot)

    @dtypes(torch.float, torch.cfloat)
    @precisionOverride({torch.cfloat: 1e-4, torch.float32: 5e-5})
    def test_vdot_vs_numpy(self, device, dtype):
        self._test_dot_vdot_vs_numpy(device, dtype, torch.vdot, np.vdot)

    def _test_dot_vdot_invalid_args(self, device, torch_fn, complex_dtypes=False):
        def check(x, y, regex):
            with self.assertRaisesRegex(RuntimeError, regex):
                torch_fn(x, y)

        if complex_dtypes:
            x = torch.randn(1, dtype=torch.cfloat, device=device)
            y = torch.randn(3, dtype=torch.cdouble, device=device)
        else:
            x = torch.randn(1, dtype=torch.float, device=device)
            y = torch.randn(3, dtype=torch.double, device=device)

        check(x, y, 'dot : expected both vectors to have same dtype')
        check(x.reshape(1, 1), y, '1D tensors expected')
        check(x.expand(9), y.to(x.dtype), 'inconsistent tensor size')

        if self.device_type != 'cpu':
            x_cpu = x.expand(3).cpu()
            check(x_cpu, y.to(x.dtype), 'expected all tensors to be on the same device')

    @onlyOnCPUAndCUDA
    def test_vdot_invalid_args(self, device):
        self._test_dot_vdot_invalid_args(device, torch.vdot)
        self._test_dot_vdot_invalid_args(device, torch.vdot, complex_dtypes=True)

    @onlyOnCPUAndCUDA
    def test_dot_invalid_args(self, device):
        self._test_dot_vdot_invalid_args(device, torch.dot)
        self._test_dot_vdot_invalid_args(device, torch.dot, complex_dtypes=True)

    @skipCUDAIfNoMagma
    @skipCPUIfNoLapack
    @dtypes(torch.float32, torch.float64, torch.complex64, torch.complex128)
    def test_matrix_rank(self, device, dtype):
        matrix_rank = torch.linalg.matrix_rank

        def run_test(shape0, shape1, batch):
            a = torch.randn(*batch, shape0, shape1, dtype=dtype, device=device)
            rank_a = matrix_rank(a)

            self.assertEqual(rank_a, matrix_rank(a.conj().transpose(-2, -1)))
            aaH = torch.matmul(a, a.conj().transpose(-2, -1))
            rank_aaH = matrix_rank(aaH)
            rank_aaH_hermitian = matrix_rank(aaH, hermitian=True)
            self.assertEqual(rank_aaH, rank_aaH_hermitian)
            aHa = torch.matmul(a.conj().transpose(-2, -1), a)
            self.assertEqual(matrix_rank(aHa), matrix_rank(aHa, hermitian=True))

            # check against NumPy
            self.assertEqual(rank_a, np.linalg.matrix_rank(a.cpu().numpy()))
            self.assertEqual(matrix_rank(a, 0.01), np.linalg.matrix_rank(a.cpu().numpy(), 0.01))

            self.assertEqual(rank_aaH, np.linalg.matrix_rank(aaH.cpu().numpy()))
            self.assertEqual(matrix_rank(aaH, 0.01), np.linalg.matrix_rank(aaH.cpu().numpy(), 0.01))

            # hermitian flag for NumPy was added in 1.14.0
            if np.lib.NumpyVersion(np.__version__) >= '1.14.0':
                self.assertEqual(rank_aaH_hermitian,
                                 np.linalg.matrix_rank(aaH.cpu().numpy(), hermitian=True))
                self.assertEqual(matrix_rank(aaH, 0.01, True),
                                 np.linalg.matrix_rank(aaH.cpu().numpy(), 0.01, True))

            # check out= variant
            out = torch.empty(a.shape[:-2], dtype=torch.int64, device=device)
            ans = matrix_rank(a, out=out)
            self.assertEqual(ans, out)
            self.assertEqual(ans, rank_a)

        shapes = (3, 13)
        batches = ((), (0, ), (4, ), (3, 5, ))
        for (shape0, shape1), batch in zip(itertools.product(shapes, reversed(shapes)), batches):
            run_test(shape0, shape1, batch)

    @skipCUDAIfNoMagma
    @skipCPUIfNoLapack
    @dtypes(torch.float32, torch.float64, torch.complex64, torch.complex128)
    def test_matrix_rank_empty(self, device, dtype):
        matrix_rank = torch.linalg.matrix_rank

        # NumPy doesn't work for input with no elements
        def run_test(shape0, shape1, batch):
            a = torch.randn(*batch, shape0, shape1, dtype=dtype, device=device)
            rank_a = matrix_rank(a)
            expected = torch.zeros(batch, dtype=torch.int64, device=device)

            self.assertEqual(rank_a, matrix_rank(a.conj().transpose(-2, -1)))

            aaH = torch.matmul(a, a.conj().transpose(-2, -1))
            rank_aaH = matrix_rank(aaH)
            rank_aaH_hermitian = matrix_rank(aaH, hermitian=True)
            self.assertEqual(rank_aaH, rank_aaH_hermitian)

            aHa = torch.matmul(a.conj().transpose(-2, -1), a)
            self.assertEqual(matrix_rank(aHa), matrix_rank(aHa, hermitian=True))

            self.assertEqual(rank_a, expected)
            self.assertEqual(matrix_rank(a, 0.01), expected)

            self.assertEqual(rank_aaH, expected)
            self.assertEqual(matrix_rank(aaH, 0.01), expected)

            self.assertEqual(rank_aaH_hermitian, expected)
            self.assertEqual(matrix_rank(aaH, 0.01, True), expected)

        batches = ((), (4, ), (3, 5, ))
        for batch in batches:
            run_test(0, 0, batch)
            run_test(0, 3, batch)
            run_test(3, 0, batch)

    @skipCUDAIfNoMagma
    @skipCPUIfNoLapack
    @dtypes(torch.float32, torch.float64, torch.complex64, torch.complex128)
    def test_matrix_rank_basic(self, device, dtype):
        matrix_rank = torch.linalg.matrix_rank

        a = torch.eye(10, dtype=dtype, device=device)
        self.assertEqual(matrix_rank(a).item(), 10)
        self.assertEqual(matrix_rank(a, hermitian=True).item(), 10)

        a[5, 5] = 0
        self.assertEqual(matrix_rank(a).item(), 9)
        self.assertEqual(matrix_rank(a, hermitian=True).item(), 9)

    @skipCUDAIfNoMagma
    @skipCPUIfNoLapack
    @dtypes(torch.float32, torch.float64, torch.complex64, torch.complex128)
    def test_old_matrix_rank(self, device, dtype):
        a = torch.eye(10, dtype=dtype, device=device)
        self.assertEqual(torch.matrix_rank(a).item(), 10)
        self.assertEqual(torch.matrix_rank(a, True).item(), 10)

        a[5, 5] = 0
        self.assertEqual(torch.matrix_rank(a).item(), 9)
        self.assertEqual(torch.matrix_rank(a, True).item(), 9)

        a = torch.randn(24, 42, dtype=dtype, device=device)
        self.assertEqual(torch.matrix_rank(a), torch.matrix_rank(a.t()))
        aaT = torch.mm(a, a.conj().t())
        self.assertEqual(torch.matrix_rank(aaT), torch.matrix_rank(aaT, True))
        aTa = torch.mm(a.conj().t(), a)
        self.assertEqual(torch.matrix_rank(aTa), torch.matrix_rank(aTa, True))

        a = torch.randn(35, 75, dtype=dtype, device=device)
        self.assertEqual(torch.matrix_rank(a), np.linalg.matrix_rank(a.cpu().numpy()))
        self.assertEqual(torch.matrix_rank(a, 0.01), np.linalg.matrix_rank(a.cpu().numpy(), 0.01))

        aaT = torch.mm(a, a.conj().t())
        self.assertEqual(torch.matrix_rank(aaT), np.linalg.matrix_rank(aaT.cpu().numpy()))
        self.assertEqual(torch.matrix_rank(aaT, 0.01), np.linalg.matrix_rank(aaT.cpu().numpy(), 0.01))

        if np.lib.NumpyVersion(np.__version__) >= '1.14.0':
            self.assertEqual(torch.matrix_rank(aaT, True), np.linalg.matrix_rank(aaT.cpu().numpy(), True))
            self.assertEqual(torch.matrix_rank(aaT, 0.01, True), np.linalg.matrix_rank(aaT.cpu().numpy(), 0.01, True))

    @precisionOverride({torch.float32: 5e-6, torch.complex64: 5e-6})
    @skipCUDAIfNoMagma
    @skipCPUIfNoLapack
    @dtypes(torch.float32, torch.float64, torch.complex64, torch.complex128)
    def test_qr(self, device, dtype):
        def run_test(tensor_dims, some):
            A = torch.randn(*tensor_dims, dtype=dtype, device=device)
            Q, R = torch.qr(A, some=some)

            # Check0: Q[-2:] = (m, n_columns), R[-2:] = (n_columns, n)
            m, n = tensor_dims[-2:]
            n_columns = m if (not some) and m > n else min(m, n)
            self.assertEqual(Q.size(-2), m)
            self.assertEqual(R.size(-1), n)
            self.assertEqual(Q.size(-1), n_columns)

            A_ = A.cpu().numpy()
            Q_ = Q.cpu().numpy()
            R_ = R.cpu().numpy()

            # Check1: A = QR
            self.assertEqual(A_, np.matmul(Q_, R_))

            # Check2: A = QR (with out)
            Q_out, R_out = torch.full_like(Q, math.nan), torch.full_like(R, math.nan)
            torch.qr(A, some=some, out=(Q_out, R_out))
            Q_out_ = Q_out.cpu().numpy()
            R_out_ = R_out.cpu().numpy()
            self.assertEqual(A_, np.matmul(Q_out_, R_out_))

            # Check3: Q == Q_out, R == R_out
            self.assertEqual(Q_, Q_out_)
            self.assertEqual(R_, R_out_)

            # Check4: Q^{T}Q = I, triu(R) = R
            eye = torch.eye(n_columns, device=device, dtype=dtype).expand(Q.shape[:-2] + (n_columns, n_columns)).cpu().numpy()
            self.assertEqual(np.matmul(Q_.swapaxes(-1, -2).conj(), Q_), eye)
            self.assertEqual(R.triu(), R)

        tensor_dims_list = [(3, 5), (5, 5), (5, 3),  # Single matrix
                            (7, 3, 5), (7, 5, 5), (7, 5, 3),  # 3-dim Tensors
                            (7, 5, 3, 5), (7, 5, 5, 5), (7, 5, 5, 3)]  # 4-dim Tensors
        for tensor_dims, some in itertools.product(tensor_dims_list, [True, False]):
            run_test(tensor_dims, some)

    @skipCUDAIfNoMagma
    @skipCPUIfNoLapack
    @dtypes(torch.float, torch.double, torch.cfloat, torch.cdouble)
    def test_qr_vs_numpy(self, device, dtype):
        """
        test torch.linalg.qr vs numpy.linalg.qr
        """
        sizes_to_test = [
            (7, 5),
            (5, 7),
            (5, 0),    # empty
            (0, 5),    # empty
        ]
        for size in sizes_to_test:
            t = torch.randn(size, device=device, dtype=dtype)
            np_t = t.cpu().numpy()
            for mode in ['reduced', 'complete']:
                exp_q, exp_r = np.linalg.qr(np_t, mode=mode)
                q, r = torch.linalg.qr(t, mode=mode)
                self.assertEqual(q, exp_q)
                self.assertEqual(r, exp_r)
            #
            # for mode='r' we need a special logic because numpy returns only r
            exp_r = np.linalg.qr(np_t, mode='r')
            q, r = torch.linalg.qr(t, mode='r')
            # check that q is empty
            self.assertEqual(q.shape, (0,))
            self.assertEqual(q.dtype, t.dtype)
            self.assertEqual(q.device, t.device)
            # check r
            self.assertEqual(r, exp_r)

    @skipCUDAIfNoMagma
    @skipCPUIfNoLapack
    @dtypes(torch.float)
    def test_linalg_qr_autograd_errors(self, device, dtype):
        # torch.linalg.qr(mode='r') returns only 'r' and discards 'q', but
        # without 'q' you cannot compute the backward pass. Check that
        # linalg_qr_backward complains cleanly in that case.
        inp = torch.randn((5, 7), device=device, dtype=dtype, requires_grad=True)
        q, r = torch.linalg.qr(inp, mode='r')
        self.assertEqual(q.shape, (0,))  # empty tensor
        b = torch.sum(r)
        with self.assertRaisesRegex(RuntimeError,
                                    "The derivative of qr is not implemented when mode='r'"):
            b.backward()
        #
        inp = torch.randn((7, 5), device=device, dtype=dtype, requires_grad=True)
        q, r = torch.linalg.qr(inp, mode='complete')
        b = torch.sum(r)
        with self.assertRaisesRegex(RuntimeError,
                                    "The derivative of qr is not implemented when mode='complete' and nrows > ncols"):
            b.backward()

    @skipCUDAIfNoMagma
    @skipCPUIfNoLapack
    @dtypes(torch.float, torch.double, torch.cfloat, torch.cdouble)
    def test_qr_batched(self, device, dtype):
        """
        test torch.linalg.qr vs numpy.linalg.qr. We need some special logic
        because numpy does not support batched qr
        """
        def np_qr_batched(a, mode):
            """poor's man batched version of np.linalg.qr"""
            all_q = []
            all_r = []
            for matrix in a:
                result = np.linalg.qr(matrix, mode=mode)
                if mode == 'r':
                    all_r.append(result)
                else:
                    q, r = result
                    all_q.append(q)
                    all_r.append(r)
            if mode == 'r':
                return np.array(all_r)
            else:
                return np.array(all_q), np.array(all_r)

        t = torch.randn((3, 7, 5), device=device, dtype=dtype)
        np_t = t.cpu().numpy()
        for mode in ['reduced', 'complete']:
            exp_q, exp_r = np_qr_batched(np_t, mode=mode)
            q, r = torch.linalg.qr(t, mode=mode)
            self.assertEqual(q, exp_q)
            self.assertEqual(r, exp_r)
        # for mode='r' we need a special logic because numpy returns only r
        exp_r = np_qr_batched(np_t, mode='r')
        q, r = torch.linalg.qr(t, mode='r')
        # check that q is empty
        self.assertEqual(q.shape, (0,))
        self.assertEqual(q.dtype, t.dtype)
        self.assertEqual(q.device, t.device)
        # check r
        self.assertEqual(r, exp_r)

    @skipCUDAIfNoMagma
    @skipCPUIfNoLapack
    @dtypes(torch.float, torch.double, torch.cfloat, torch.cdouble)
    def test_qr_out(self, device, dtype):
        """
        test torch.linalg.qr(out=...) vs torch.lingalg.qr
        """
        sizes_to_test = [
            (7, 5),
            (5, 7),
            (5, 0),    # empty
            (0, 5),    # empty
        ]
        for size in sizes_to_test:
            t = torch.randn(size, device=device, dtype=dtype)
            np_t = t.cpu().numpy()
            for mode in ['reduced', 'complete', 'r']:
                q, r = torch.linalg.qr(t, mode=mode)
                out = (torch.empty((0), dtype=dtype, device=device),
                       torch.empty((0), dtype=dtype, device=device))
                q2, r2 = torch.linalg.qr(t, mode=mode, out=out)
                self.assertIs(q2, out[0])
                self.assertIs(r2, out[1])
                self.assertEqual(q2, q)
                self.assertEqual(r2, r)

    @skipCUDAIfNoMagma
    @skipCPUIfNoLapack
    @dtypes(torch.float)
    def test_qr_error_cases(self, device, dtype):
        t1 = torch.randn(5, device=device, dtype=dtype)
        with self.assertRaisesRegex(RuntimeError, 'qr input should have at least 2 dimensions, but has 1 dimensions instead'):
            torch.linalg.qr(t1)
        t2 = torch.randn((5, 7), device=device, dtype=dtype)
        with self.assertRaisesRegex(RuntimeError, "qr received unrecognized mode 'hello'"):
            torch.linalg.qr(t2, mode='hello')

    @dtypes(torch.double, torch.cdouble)
    def test_einsum(self, device, dtype):
        def check(equation, *operands):
            ref = np.einsum(equation, *[operand.cpu().numpy() for operand in operands])
            res = torch.einsum(equation, operands)
            self.assertEqual(res.cpu(), torch.from_numpy(np.array(ref)))

            # Check autograd
            ops = [op.detach().requires_grad_() for op in operands]
            self.assertTrue(torch.autograd.gradcheck(lambda *ops: torch.einsum(equation, ops), ops))
            for op in ops:
                self.assertTrue(op._version == 0)

        # Test cases from https://gist.github.com/rockt/15ee013889d65342088e9260a377dc8f
        x = torch.rand(5, device=device, dtype=dtype)
        y = torch.rand(7, device=device, dtype=dtype)
        A = torch.randn(3, 5, device=device, dtype=dtype)
        B = torch.randn(2, 5, device=device, dtype=dtype)
        C = torch.randn(2, 3, 5, device=device, dtype=dtype)
        D = torch.randn(2, 5, 7, device=device, dtype=dtype)
        E = torch.randn(7, 9, device=device, dtype=dtype)
        F = torch.randn(2, 3, 3, 5, device=device, dtype=dtype)
        G = torch.randn(5, 4, 6, device=device, dtype=dtype)
        H = torch.randn(4, 4, device=device, dtype=dtype)
        I = torch.rand(2, 3, 2, device=device, dtype=dtype)

        # Note: gradcheck fails if the same input is given multiple times which is why the
        # calls to clone below. (see https://github.com/pytorch/pytorch/issues/9282)

        # Vector operations
        check('i->', x)                     # sum
        check('i,i->', x, x.clone())        # dot
        check('i,i->i', x, x.clone())       # vector element-wisem mul
        check('i,j->ij', x, y)              # outer

        # Matrix operations
        check("ij->ji", A)                  # transpose
        check("ij->j", A)                   # row sum
        check("ij->i", A)                   # col sum
        check("ij,ij->ij", A, A.clone())    # matrix element-wise mul
        check("ij,j->i", A, x)              # matrix vector multiplication
        check("ij,kj->ik", A, B)            # matmul
        check("ij,ab->ijab", A, E)          # matrix outer product

        # Tensor operations
        check("aij,ajk->aik", C, D)         # batch matmul
        check("ijk,jk->i", C, A)            # tensor matrix contraction
        check("aij,jk->aik", D, E)          # tensor matrix contraction
        check("abcd,dfg->abcfg", F, G)      # tensor tensor contraction
        check("ijk,jk->ik", C, A)           # tensor matrix contraction with double indices
        check("ijk,jk->ij", C, A)           # tensor matrix contraction with double indices
        check("ijk,ik->j", C, B)            # non contiguous
        check("ijk,ik->jk", C, B)           # non contiguous with double indices

        # Test diagonals
        check("ii", H)                      # trace
        check("ii->i", H)                   # diagonal
        check('iji->j', I)                  # non-contiguous trace
        check('ngrg...->nrg...', torch.rand((2, 1, 3, 1, 4), device=device, dtype=dtype))

        # Test ellipsis
        check("i...->...", H)
        check("ki,...k->i...", A.t(), B)
        check("k...,jk->...", A.t(), B)
        check('...ik, ...j -> ...ij', C, x)
        check('bik,k...j->i...j', C, torch.rand(5, 3, device=device, dtype=dtype))
        check('i...j, ij... -> ...ij', C, torch.rand(2, 5, 2, 3, device=device, dtype=dtype))

        # torch.bilinear with discontiguous tensors
        l = torch.randn(10, 5, device=device, dtype=dtype).transpose(0, 1)
        r = torch.randn(20, 5, device=device, dtype=dtype).transpose(0, 1)
        w = torch.randn(15, 10, 20, device=device, dtype=dtype)
        check("bn,anm,bm->ba", l, w, r)

        # with strided tensors
        check("bn,anm,bm->ba", l[:, ::2], w[:, ::2, ::2], r[:, ::2])

    @dtypes(torch.double, torch.cdouble)
    def test_einsum_random(self, device, dtype):
        def check(equation, *operands):
            ref = np.einsum(equation, *[op.cpu().numpy() for op in operands])
            res = torch.einsum(equation, operands)
            self.assertEqual(res.cpu(), torch.from_numpy(np.array(ref)))

        for _ in range(20):
            # Create a random number of input operands, each with a random
            # number of dimensions randomly labeled.
            op_labels = []
            valid_labels = set()
            for _ in range(random.randint(1, 3)):
                labels = np.random.randint(0, 10, random.randint(1, 5))
                op_labels.append(labels)
                valid_labels.update(labels)
            label_size = np.random.randint(1, 5, 10)
            ell_sizes = np.random.randint(1, 5, 3)

            # Build equation and tensors from input operand labels.
            ops = []
            equation = ''
            for labels in op_labels:
                sizes = [label_size[label] for label in labels]
                labels = [chr(ord('a') + label) for label in labels]

                # Add ellipsis dimensions at random
                ell_num_dim = random.randint(0, 3)
                if ell_num_dim > 0:
                    ell_index = random.randint(0, len(labels))
                    sizes[ell_index:ell_index] = ell_sizes[-ell_num_dim:]
                    labels.insert(ell_index, "...")

                equation += ''.join(labels) + ','
                ops.append(torch.rand(sizes, device=device, dtype=dtype))
            equation = equation[:-1]

            # Test with implicit output
            check(equation, *ops)

            # Randomly choose some labels to be part of the output
            out_labels = np.unique(np.random.choice(list(valid_labels), random.randint(1, len(valid_labels))))
            out_labels = [chr(ord('a') + label) for label in out_labels]
            ell_index = random.randint(0, len(out_labels))
            out_labels.insert(ell_index, '...')
            equation += '->' + ''.join(out_labels)

            # Randomly test the output
            check(equation, *ops)

    def test_einsum_corner_cases(self, device):
        def check(equation, *operands, expected_output):
            tensors = [torch.tensor(operand, dtype=torch.float32, device=device) if not isinstance(operand, tuple)
                       else torch.rand(operand, dtype=torch.float32, device=device) for operand in operands]
            output = torch.einsum(equation, tensors)
            self.assertEqual(output, torch.tensor(expected_output, dtype=torch.float32, device=device))

        # Test equation variantions
        check(' ', 1, expected_output=1)
        check(' -> ', 1, expected_output=1)
        check(' , ', 2, 2, expected_output=4)
        check(' , , ', 2, 2, 2, expected_output=8)
        check(' , -> ', 2, 2, expected_output=4)
        check(' i ', [1], expected_output=[1])
        check(' i -> ', [1], expected_output=1)
        check(' i -> i ', [1], expected_output=[1])
        check(' i , i ', [2], [2], expected_output=4)
        check(' i , i -> i ', [2], [2], expected_output=[4])

        # Test tensors with 0 size dimensions
        check('i', [], expected_output=[])
        check(' i j -> j', [[], []], expected_output=[])
        check('ij->i', [[], []], expected_output=[0., 0.])
        check(' i j k  ,  k  -> i j ', (3, 0, 6), (6,), expected_output=[[], [], []])

        # Test broadcasting
        check('i,j', [2], [1, 2], expected_output=[[2, 4]])
        check('i,ij->ij', [1, 2], [[1, 2, 3], [2, 3, 4]], expected_output=[[1, 2, 3], [4, 6, 8]])

        # Test ellipsis broadcasting
        check('...', 1, expected_output=1)
        check('...->', 1, expected_output=1)
        check('...->...', 1, expected_output=1)
        check('...', [1], expected_output=[1])
        check('...->', [1], expected_output=1)
        check('i...->i', [1], expected_output=[1])
        check('i...->...i', [1], expected_output=[1])
        check('...a->', [[2], [4]], expected_output=6)
        check('a...b->ab', [[[1], [2]], [[3], [4]]], expected_output=[[3], [7]])

    def test_einsum_error_cases(self, device):
        def check(equation, operands, regex, exception=RuntimeError):
            with self.assertRaisesRegex(exception, r'einsum\(\) ' + regex):
                torch.einsum(equation, operands)

        x = torch.rand(2)
        y = torch.rand(2, 3)

        check('', [], r'must provide at least one operand')
        check('. ..', [x], r'found \'.\' for operand 0 that is not part of any ellipsis')
        check('... ...', [x], r'found \'.\' for operand 0 for which an ellipsis was already found')
        check('A', [x], r'operand subscript must be in range \[a, z\] but found A for operand 0')
        check(',', [x], r'fewer operands were provided than specified in the equation')
        check('', [x, x], r'more operands were provided than specified in the equation')
        check('', [x], r'the number of subscripts in the equation \(0\) does not match the number '
                       r'of dimensions \(1\) for operand 0 and no ellipsis was given')
        check('ai', [x], r'the number of subscripts in the equation \(2\) does not match the number '
                         r'of dimensions \(1\) for operand 0 and no ellipsis was given')
        check('ai...', [x], r'the number of subscripts in the equation \(2\) is more than the number '
                            r'of dimensions \(1\) for operand 0')
        check('a->... .', [x], r'found \'.\' for output but an ellipsis \(...\) was already found')
        check('a->..', [x], r'found \'.\' for output that is not part of any ellipsis \(...\)')
        check('a->A', [x], r'subscripts must be in range \[a, z\] but found A for the output')
        check('a->aa', [x], r'output subscript a appears more than once in the output')
        check('a->i', [x], r'output subscript i does not appear in the equation for any input operand')
        check('aa', [y], r'subscript a is repeated for operand 0 but the sizes don\'t match, 3 != 2')
        check('a, ba', [x, y], r'operands do not broadcast with remapped shapes \[original->remapped\]: '
                               r'\[2\]->\[1, 2\] \[2, 3\]->\[2, 3\]')

    def triangular_solve_test_helper(self, A_dims, b_dims, upper, unitriangular,
                                     device, dtype):
        triangle_function = torch.triu if upper else torch.tril
        b = torch.randn(*b_dims, dtype=dtype, device=device)
        A = torch.randn(*A_dims, dtype=dtype, device=device)
        # create positive definite matrix
        A = torch.matmul(A, A.transpose(-2, -1))
        A_triangular = triangle_function(A)
        if unitriangular:
            A_triangular.diagonal(dim1=-2, dim2=-1).fill_(1.)
        return b, A_triangular

    @skipCUDAIfNoMagma
    @skipCPUIfNoLapack
    @dtypes(torch.float32, torch.float64, torch.complex64, torch.complex128)
    @precisionOverride({torch.float32: 1e-3, torch.complex64: 1e-3,
                        torch.float64: 1e-8, torch.complex128: 1e-8})
    def test_triangular_solve(self, device, dtype):
        for (k, n), (upper, unitriangular, transpose) in itertools.product(zip([2, 3, 5], [3, 5, 7]),
                                                                           itertools.product([True, False], repeat=3)):
            b, A = self.triangular_solve_test_helper((n, n), (n, k), upper,
                                                     unitriangular, device, dtype)
            x = torch.triangular_solve(b, A, upper=upper, unitriangular=unitriangular, transpose=transpose)[0]
            if transpose:
                self.assertEqual(b, A.t().mm(x))
            else:
                self.assertEqual(b, A.mm(x))

    @skipCPUIfNoLapack
    @skipCUDAIfNoMagma
    @dtypes(torch.float32, torch.float64, torch.complex64, torch.complex128)
    @precisionOverride({torch.float32: 1e-3, torch.complex64: 1e-3,
                        torch.float64: 1e-8, torch.complex128: 1e-8})
    def test_triangular_solve_batched(self, device, dtype):
        def triangular_solve_batch_helper(A_dims, b_dims, upper, unitriangular, transpose):
            b, A = self.triangular_solve_test_helper(A_dims, b_dims, upper,
                                                     unitriangular, device, dtype)
            x_exp_list = []
            for i in range(b_dims[0]):
                x_exp_list.append(torch.triangular_solve(b[i], A[i], upper=upper,
                                                         unitriangular=unitriangular,
                                                         transpose=transpose)[0])
            x_exp = torch.stack(x_exp_list)  # Stacked output
            x_act = torch.triangular_solve(b, A, upper=upper,
                                           unitriangular=unitriangular,
                                           transpose=transpose)[0]  # Actual output
            self.assertEqual(x_act, x_exp)  # Equality check
            if transpose:
                A = A.transpose(-2, -1)

            Ax = torch.matmul(A, x_act)
            self.assertEqual(b, Ax)

        for (upper, unitriangular, transpose), batchsize in itertools.product(itertools.product(
                [True, False], repeat=3), [1, 3, 4]):
            triangular_solve_batch_helper((batchsize, 5, 5), (batchsize, 5, 10),
                                          upper, unitriangular, transpose)


    @slowTest
    @skipCUDAIfNoMagma
    @skipCPUIfNoLapack
    @dtypes(torch.float32, torch.float64, torch.complex64, torch.complex128)
    @precisionOverride({torch.float32: 1e-3, torch.complex64: 1e-3,
                        torch.float64: 1e-8, torch.complex128: 1e-8})
    def test_triangular_solve_batched_many_batches(self, device, dtype):
        for upper, transpose, unitriangular in itertools.product([True, False], repeat=3):
            # test batched A case
            b, A = self.triangular_solve_test_helper((256, 256, 5, 5), (5, 1),
                                                     upper, unitriangular, device, dtype)
            x, _ = torch.triangular_solve(b, A,
                                          upper=upper, transpose=transpose, unitriangular=unitriangular)
            if transpose:
                A = A.transpose(-2, -1)

            Ax = torch.matmul(A, x)

            rtol = 1e-2 if dtype in [torch.float32, torch.complex64] else self.precision
            self.assertEqual(Ax, b.expand_as(Ax), atol=self.precision, rtol=rtol)

            # test batched b case
            b, A = self.triangular_solve_test_helper((3, 3), (512, 512, 3, 1),
                                                     upper, unitriangular, device, dtype)
            x, _ = torch.triangular_solve(b, A, upper=upper, transpose=transpose,
                                          unitriangular=unitriangular)
            if transpose:
                A = A.transpose(-2, -1)

            self.assertEqual(torch.matmul(A, x), b)

    @skipCUDAIfNoMagma
    @skipCPUIfNoLapack
    @unittest.skipIf(not TEST_SCIPY, "SciPy not found")
    @dtypes(torch.float32, torch.float64, torch.complex64, torch.complex128)
    def test_triangular_solve_batched_broadcasting(self, device, dtype):
        from scipy.linalg import solve_triangular as tri_solve

        def scipy_tri_solve_batched(A, B, upper, trans, diag):
            batch_dims_A, batch_dims_B = A.shape[:-2], B.shape[:-2]
            single_dim_A, single_dim_B = A.shape[-2:], B.shape[-2:]
            expand_dims = tuple(torch._C._infer_size(torch.Size(batch_dims_A),
                                                     torch.Size(batch_dims_B)))
            expand_A = np.broadcast_to(A, expand_dims + single_dim_A)
            expand_B = np.broadcast_to(B, expand_dims + single_dim_B)
            flat_A = expand_A.reshape((-1,) + single_dim_A)
            flat_B = expand_B.reshape((-1,) + single_dim_B)
            flat_X = np.vstack([tri_solve(a, b, lower=(not upper), trans=int(trans), unit_diagonal=diag)
                                for a, b in zip(flat_A, flat_B)])
            return flat_X.reshape(expand_B.shape)

        def run_test(A_dims, b_dims, device, upper, transpose, unitriangular):
            b, A = self.triangular_solve_test_helper(A_dims, b_dims, upper,
                                                     unitriangular, device, dtype)
            x_exp = torch.as_tensor(scipy_tri_solve_batched(A.cpu().numpy(), b.cpu().numpy(),
                                                            upper, transpose, unitriangular))
            x = torch.triangular_solve(b, A, upper=upper, transpose=transpose, unitriangular=unitriangular)[0]

            self.assertEqual(x, x_exp.to(device))

        for upper, transpose, unitriangular in itertools.product([True, False], repeat=3):
            # test against scipy.linalg.solve_triangular
            run_test((2, 1, 3, 4, 4), (2, 1, 3, 4, 6), device, upper, transpose, unitriangular)  # no broadcasting
            run_test((2, 1, 3, 4, 4), (4, 6), device, upper, transpose, unitriangular)  # broadcasting b
            run_test((4, 4), (2, 1, 3, 4, 2), device, upper, transpose, unitriangular)  # broadcasting A
            run_test((1, 3, 1, 4, 4), (2, 1, 3, 4, 5), device, upper, transpose, unitriangular)  # broadcasting A & b

    @onlyCPU
    @skipCPUIfNoLapack
    @dtypes(torch.float32, torch.float64, torch.complex64, torch.complex128)
    def test_triangular_solve_singular(self, device, dtype):
        b = torch.rand(3, 1, dtype=dtype, device=device)
        A = torch.eye(3, 3, dtype=dtype, device=device)
        A[-1, -1] = 0  # Now A is singular
        err_str = r"triangular_solve_cpu: U\(3,3\) is zero, singular U\."
        with self.assertRaisesRegex(RuntimeError, err_str):
            torch.triangular_solve(b, A)

    @skipCUDAIfNoMagma
    @skipCPUIfNoLapack
    @dtypes(torch.float64, torch.complex128)
    def test_triangular_solve_autograd(self, device, dtype):
        def run_test(A_dims, B_dims):
            A = torch.rand(*A_dims, dtype=dtype).requires_grad_()
            b = torch.rand(*B_dims, dtype=dtype).requires_grad_()

            for upper, transpose, unitriangular in itertools.product((True, False), repeat=3):
                def func(A, b):
                    return torch.triangular_solve(b, A, upper, transpose, unitriangular)

                gradcheck(func, [A, b])
                gradgradcheck(func, [A, b])

        run_test((3, 3), (3, 4))
        run_test((3, 3), (3, 2))
        run_test((2, 3, 3), (2, 3, 4))
        run_test((2, 3, 3), (2, 3, 2))

    def check_single_matmul(self, x, y, shape):
        a = np.array(x, copy=False)
        b = np.array(y, copy=False)
        expected = np.matmul(a, b)

        ans = torch.matmul(x, y)
        self.assertTrue(ans.is_contiguous())
        self.assertTrue(np.array_equal(ans, expected))

        out = torch.zeros(*shape, dtype=torch.int64).to(x.device)
        ans = torch.matmul(x, y, out=out)
        self.assertIs(ans, out)
        self.assertTrue(ans.is_contiguous())
        self.assertTrue(np.array_equal(ans, expected))

    # TODO: update to run on CUDA, too
    @onlyCPU
    def test_matmul_small_brute_force_1d_Nd(self, device):
        # Issue #20452: range(0, 10) does not work.
        n = 1
        for m in range(1, 8):
            for p in range(1, 8):
                for o in range(1, 5):
                    # 1d, 3d, inner dimensions C
                    x = torch.arange(m, device=device)
                    y = torch.arange(o * m * p, device=device).reshape(o, m, p)
                    self.check_single_matmul(x, y, (o, n, p))

                    # 1d, 3d, inner dimensions Fortran
                    x = torch.arange(m, device=device)
                    y = torch.arange(o * p * m, device=device).reshape(o, p, m).transpose(-1, -2)
                    self.check_single_matmul(x, y, (o, n, p))

                    # 1d, 3d, inner dimensions non-contiguous
                    x = torch.arange(2 * m, device=device)[::2]
                    y = torch.arange(o * m * 2 * p, device=device).reshape(o, m, 2 * p)[:, :, ::2]
                    self.check_single_matmul(x, y, (o, n, p))

                    for r in range(1, 5):
                        # 1d, 4d, inner dimensions C
                        x = torch.arange(m)
                        y = torch.arange(r * o * m * p, device=device).reshape(r, o, m, p)
                        self.check_single_matmul(x, y, (r, o, n, p))

                        # 1d, 4d, inner dimensions Fortran
                        x = torch.arange(m)
                        y = torch.arange(r * o * p * m, device=device).reshape(r, o, p, m).transpose(-1, -2)
                        self.check_single_matmul(x, y, (r, o, n, p))

                        # 1d, 4d, inner dimensions non-contiguous
                        x = torch.arange(2 * m, device=device)[::2]
                        y = torch.arange(r * o * m * 2 * p, device=device).reshape(r, o, m, 2 * p)[:, :, :, ::2]
                        self.check_single_matmul(x, y, (r, o, n, p))

    # TODO: update to run on CUDA, too
    @onlyCPU
    def test_matmul_small_brute_force_2d_Nd(self, device):
        # Issue #20452: range(0, 10) does not work.
        for n in range(1, 5):
            for m in range(1, 5):
                for p in range(1, 5):
                    for o in range(1, 3):
                        # 2d, 3d, inner dimensions C
                        x = torch.arange(n * m, device=device).reshape(n, m)
                        y = torch.arange(o * m * p, device=device).reshape(o, m, p)
                        self.check_single_matmul(x, y, (o, n, p))

                        # 2d, 3d, inner dimensions Fortran
                        x = torch.arange(m * n, device=device).reshape(m, n).transpose(-1, -2)
                        y = torch.arange(o * p * m, device=device).reshape(o, p, m).transpose(-1, -2)
                        self.check_single_matmul(x, y, (o, n, p))

                        # 2d, 3d, inner dimensions non-contiguous
                        x = torch.arange(n * 2 * m, device=device).reshape(n, 2 * m)[:, ::2]
                        y = torch.arange(o * m * 2 * p, device=device).reshape(o, m, 2 * p)[:, :, ::2]
                        self.check_single_matmul(x, y, (o, n, p))

                        for r in range(1, 2):
                            # 2d, 4d, inner dimensions C
                            x = torch.arange(n * m, device=device).reshape(n, m)
                            y = torch.arange(r * o * m * p, device=device).reshape(r, o, m, p)
                            self.check_single_matmul(x, y, (r, o, n, p))

                            # 2d, 4d, inner dimensions Fortran
                            x = torch.arange(m * n, device=device).reshape(m, n).transpose(-1, -2)
                            y = torch.arange(r * o * p * m, device=device).reshape(r, o, p, m).transpose(-1, -2)
                            self.check_single_matmul(x, y, (r, o, n, p))

                            # 2d, 4d, inner dimensions non-contiguous
                            x = torch.arange(n * 2 * m, device=device).reshape(n, 2 * m)[:, ::2]
                            y = torch.arange(r * o * m * 2 * p, device=device).reshape(r, o, m, 2 * p)[:, :, :, ::2]
                            self.check_single_matmul(x, y, (r, o, n, p))

    def test_linear_algebra_scalar_raises(self, device) -> None:
        m = torch.randn(5, 5, device=device)
        v = torch.randn(5, device=device)
        s = torch.tensor(7, device=device)
        self.assertRaises(RuntimeError, lambda: torch.mv(m, s))
        self.assertRaises(RuntimeError, lambda: torch.addmv(v, m, s))

    @onlyCPU
    @dtypes(torch.float)
    def test_cross(self, device, dtype):
        x = torch.rand(100, 3, 100, dtype=dtype, device=device)
        y = torch.rand(100, 3, 100, dtype=dtype, device=device)
        res1 = torch.cross(x, y)
        res2 = torch.tensor((), dtype=dtype, device=device)
        torch.cross(x, y, out=res2)
        self.assertEqual(res1, res2)

    @onlyCPU
    @dtypes(torch.float)
    def test_cross_with_and_without_dim(self, device, dtype):
        x = torch.rand(100, 3, dtype=dtype, device=device)
        y = torch.rand(100, 3, dtype=dtype, device=device)
        res1 = torch.cross(x, y, dim=1)
        res2 = torch.cross(x, y, dim=-1)
        res3 = torch.cross(x, y)
        self.assertEqual(res1, res2)
        self.assertEqual(res1, res3)

    def test_cross_errors(self, device):
        self.assertRaisesRegex(
            RuntimeError, "inconsistent tensors dimensions",
            lambda: torch.cross(torch.rand(100, 3, device=device), torch.rand(100, 3, 10, device=device)))
        self.assertRaisesRegex(
            RuntimeError, "inconsistent tensors sizes",
            lambda: torch.cross(torch.rand(5, 3, device=device), torch.rand(3, 5, device=device)))
        self.assertRaisesRegex(
            RuntimeError, "no dimension of size 3 in input",
            lambda: torch.cross(torch.rand(5, 4, device=device), torch.rand(5, 4, device=device)))
        self.assertRaisesRegex(
            RuntimeError, "dimension 0 does not have size 3",
            lambda: torch.cross(torch.rand(5, 4, 3, device=device), torch.rand(5, 4, 3, device=device), dim=0))
        self.assertRaisesRegex(
            RuntimeError, "dimension -1 does not have size 3",
            lambda: torch.cross(torch.rand(5, 3, 4, device=device), torch.rand(5, 3, 4, device=device), dim=-1))
        self.assertRaisesRegex(
            IndexError, "Dimension out of range",
            lambda: torch.cross(torch.rand(5, 3, 4, device=device), torch.rand(5, 3, 4, device=device), dim=-5))

    def test_renorm(self, device):
        m1 = torch.randn(10, 5, device=device)
        res1 = torch.tensor((), device=device)

        def renorm(matrix, value, dim, max_norm):
            m1 = matrix.transpose(dim, 0).contiguous()
            # collapse non-dim dimensions.
            m2 = m1.clone().resize_(m1.size(0), int(math.floor(m1.nelement() / m1.size(0))))
            norms = m2.norm(value, 1, True)
            # clip
            new_norms = norms.clone()
            new_norms[torch.gt(norms, max_norm)] = max_norm
            new_norms.div_(norms.add_(1e-7))
            # renormalize
            m1.mul_(new_norms.expand_as(m1))
            return m1.transpose(dim, 0)

        # note that the axis fed to torch.renorm is different (2~=1)
        maxnorm = m1.norm(2, 1).mean()
        m2 = renorm(m1, 2, 1, maxnorm)
        m1.renorm_(2, 1, maxnorm)
        self.assertEqual(m1, m2, atol=1e-5, rtol=0)
        self.assertEqual(m1.norm(2, 0), m2.norm(2, 0), atol=1e-5, rtol=0)

        m1 = torch.randn(3, 4, 5, device=device)
        m2 = m1.transpose(1, 2).contiguous().clone().resize_(15, 4)
        maxnorm = m2.norm(2, 0).mean()
        m2 = renorm(m2, 2, 1, maxnorm)
        m1.renorm_(2, 1, maxnorm)
        m3 = m1.transpose(1, 2).contiguous().clone().resize_(15, 4)
        self.assertEqual(m3, m2)
        self.assertEqual(m3.norm(2, 0), m2.norm(2, 0))

    # TODO: make this work on CUDA, too
    @onlyCPU
    @skipCPUIfNoLapack
    def test_ormqr(self, device):
        mat1 = torch.randn(7, 7)
        mat2 = torch.randn(7, 7)
        q, r = torch.qr(mat1)
        m, tau = torch.geqrf(mat1)
        out_holder = torch.empty_like(mat1)

        res1 = torch.mm(q, mat2)
        res2 = torch.ormqr(m, tau, mat2, left=True, transpose=False)
        torch.ormqr(m, tau, mat2, out=out_holder)
        self.assertEqual(res1, res2)
        self.assertEqual(res2, out_holder)

        res1 = torch.mm(mat2, q)
        res2 = torch.ormqr(m, tau, mat2, left=False, transpose=False)
        torch.ormqr(m, tau, mat2, left=False, transpose=False, out=out_holder)
        self.assertEqual(res1, res2)
        self.assertEqual(res2, out_holder)

        res1 = torch.mm(q.t(), mat2)
        res2 = torch.ormqr(m, tau, mat2, left=True, transpose=True)
        torch.ormqr(m, tau, mat2, left=True, transpose=True, out=out_holder)
        self.assertEqual(res1, res2)
        self.assertEqual(res2, out_holder)

        res1 = torch.mm(mat2, q.t())
        res2 = torch.ormqr(m, tau, mat2, left=False, transpose=True)
        torch.ormqr(m, tau, mat2, left=False, transpose=True, out=out_holder)
        self.assertEqual(res1, res2)
        self.assertEqual(res2, out_holder)

    @skipCUDAIfRocm
    def test_blas_empty(self, device):
        def fn(torchfn, *args, test_out=False, **kwargs):
            def call_torch_fn(*args, **kwargs):
                return torchfn(*tuple(torch.randn(shape, device=device) if isinstance(shape, tuple) else shape
                                      for shape in args), **kwargs)
            result = call_torch_fn(*args, **kwargs)
            if not test_out:
                return result
            else:
                out = torch.full_like(result, math.nan)
                out1 = call_torch_fn(*args, **kwargs, out=out)
                return out

        # mm, addmm
        self.assertEqual((0, 0), fn(torch.mm, (0, 0), (0, 0)).shape)
        self.assertEqual((0, 5), fn(torch.mm, (0, 0), (0, 5)).shape)
        self.assertEqual((5, 0), fn(torch.mm, (5, 0), (0, 0)).shape)
        self.assertEqual((3, 0), fn(torch.mm, (3, 2), (2, 0)).shape)
        self.assertEqual(torch.zeros((5, 6), device=device), fn(torch.mm, (5, 0), (0, 6)))
        self.assertEqual(torch.zeros((5, 6), device=device), fn(torch.mm, (5, 0), (0, 6), test_out=True))

        self.assertEqual((0, 0), fn(torch.addmm, (0, 0), (0, 0), (0, 0)).shape)
        self.assertEqual((0, 1), fn(torch.addmm, (1, ), (0, 17), (17, 1)).shape)
        t = torch.randn((5, 6), device=device)
        self.assertEqual(t, fn(torch.addmm, t, (5, 0), (0, 6)))
        self.assertEqual(t, fn(torch.addmm, t, (5, 0), (0, 6), test_out=True))

        # mv, addmv
        self.assertEqual((0,), fn(torch.mv, (0, 0), (0,)).shape)
        self.assertEqual((0,), fn(torch.mv, (0, 2), (2,)).shape)
        self.assertEqual(torch.zeros((3,), device=device), fn(torch.mv, (3, 0), (0,)))
        self.assertEqual(torch.zeros((3,), device=device), fn(torch.mv, (3, 0), (0,), test_out=True))

        self.assertEqual((0,), fn(torch.addmv, (0,), (0, 0), (0,)).shape)
        t = torch.randn((3,), device=device)
        self.assertEqual(t, fn(torch.addmv, t, (3, 0), (0,)))
        self.assertEqual(t, fn(torch.addmv, t, (3, 0), (0,), test_out=True))

        # bmm, baddbmm
        self.assertEqual((0, 0, 0), fn(torch.bmm, (0, 0, 0), (0, 0, 0)).shape)
        self.assertEqual((3, 0, 5), fn(torch.bmm, (3, 0, 0), (3, 0, 5)).shape)
        self.assertEqual((0, 5, 6), fn(torch.bmm, (0, 5, 0), (0, 0, 6)).shape)
        self.assertEqual(torch.zeros((3, 5, 6), device=device), fn(torch.bmm, (3, 5, 0), (3, 0, 6)))
        self.assertEqual(torch.zeros((3, 5, 6), device=device), fn(torch.bmm, (3, 5, 0), (3, 0, 6), test_out=True))

        self.assertEqual((0, 0, 0), fn(torch.baddbmm, (0, 0, 0), (0, 0, 0), (0, 0, 0)).shape)
        self.assertEqual((3, 0, 5), fn(torch.baddbmm, (3, 0, 5), (3, 0, 0), (3, 0, 5)).shape)
        self.assertEqual((0, 5, 6), fn(torch.baddbmm, (0, 5, 6), (0, 5, 0), (0, 0, 6)).shape)
        self.assertEqual((3, 5, 6), fn(torch.baddbmm, (3, 5, 6), (3, 5, 0), (3, 0, 6)).shape)
        c = torch.arange(30, dtype=torch.float32, device=device).reshape(3, 2, 5)
        self.assertEqual(-2 * c, fn(torch.baddbmm, c, (3, 2, 0), (3, 0, 5), beta=-2))  # Issue #33467
        self.assertEqual(-2 * c, fn(torch.baddbmm, c, (3, 2, 0), (3, 0, 5), beta=-2, test_out=True))  # Issue #33467

        # addbmm
        self.assertEqual((0, 0), fn(torch.addbmm, (0, 0), (0, 0, 0), (0, 0, 0)).shape)
        self.assertEqual((0, 5), fn(torch.addbmm, (0, 5), (3, 0, 0), (3, 0, 5)).shape)
        t = torch.randn((5, 6), device=device)
        self.assertEqual(t, fn(torch.addbmm, t, (0, 5, 0), (0, 0, 6)))
        self.assertEqual(t, fn(torch.addbmm, t, (0, 5, 0), (0, 0, 6), test_out=True))

        # matmul
        self.assertEqual(torch.tensor(0., device=device), fn(torch.matmul, (0,), (0,)))
        self.assertEqual(torch.tensor(0., device=device), fn(torch.matmul, (0,), (0,), test_out=True))
        self.assertEqual((0, 0), fn(torch.matmul, (0, 0), (0, 0)).shape)
        self.assertEqual((0, 0, 0), fn(torch.matmul, (0, 0, 0), (0, 0, 0)).shape)
        self.assertEqual((5, 0, 0), fn(torch.matmul, (5, 0, 0), (5, 0, 0)).shape)
        self.assertEqual(torch.zeros((5, 3, 4), device=device), fn(torch.matmul, (5, 3, 0), (5, 0, 4)))
        self.assertEqual(torch.zeros((5, 3, 4), device=device), fn(torch.matmul, (5, 3, 0), (5, 0, 4), test_out=True))

        # dot
        self.assertEqual(torch.tensor(0., device=device), fn(torch.dot, (0,), (0,)))
        self.assertEqual(torch.tensor(0., device=device), fn(torch.dot, (0,), (0,), test_out=True))

        if torch._C.has_lapack:
            # lu
            A_LU, pivots = fn(torch.lu, (0, 5, 5))
            self.assertEqual([(0, 5, 5), (0, 5)], [A_LU.shape, pivots.shape])
            A_LU, pivots = fn(torch.lu, (0, 0, 0))
            self.assertEqual([(0, 0, 0), (0, 0)], [A_LU.shape, pivots.shape])
            A_LU, pivots = fn(torch.lu, (2, 0, 0))
            self.assertEqual([(2, 0, 0), (2, 0)], [A_LU.shape, pivots.shape])

    @skipCUDAIfRocm
    @dtypesIfCUDA(torch.cfloat, torch.cdouble,
                  *torch.testing.get_all_fp_dtypes(include_half=not CUDA9, include_bfloat16=(CUDA11OrLater and SM53OrLater)))
    @dtypes(*(set(torch.testing.get_all_dtypes()) - {torch.half, torch.bool}))
    def test_blas_alpha_beta_empty(self, device, dtype):
        # This test is disabled on CUDA 9 due to:
        # See: https://github.com/pytorch/pytorch/issues/31006
        if dtype is torch.bfloat16 and self.device_type == 'xla':
            # TODO (@zasdfgbnm): this causes the following error on test
            # TestTorchDeviceTypeXLA.test_blas_alpha_beta_empty_xla_bfloat16:
            #
            #   RuntimeError: _th_equal not supported on CPUType for BFloat16
            return
        # ensure beta is respected
        value = 11
        input = torch.full((2,), value, dtype=dtype, device=device)
        mat = torch.ones((2, 0), dtype=dtype, device=device)
        vec = torch.ones((0,), dtype=dtype, device=device)
        out = torch.empty((2,), dtype=dtype, device=device)
        if dtype.is_complex:
            alpha = 6 + 7j
            beta = 3 + 4j
        else:
            alpha = 6
            beta = 3
        self.assertEqual(torch.full((2,), beta * value, dtype=dtype, device=device),
                         torch.addmv(input=input, mat=mat, vec=vec, alpha=alpha, beta=beta))
        self.assertEqual(torch.full((2,), beta * value, dtype=dtype, device=device),
                         torch.addmv(input=input, mat=mat, vec=vec, alpha=alpha, beta=beta, out=out))

        # torch.addmm
        input = torch.full((2, 3), value, dtype=dtype, device=device)
        mat2 = torch.ones((0, 3), dtype=dtype, device=device)
        out = torch.empty((2, 3), dtype=dtype, device=device)
        self.assertEqual(torch.full((2, 3), beta * value, dtype=dtype, device=device),
                         torch.addmm(input=input, mat1=mat, mat2=mat2, alpha=alpha, beta=beta))
        self.assertEqual(torch.full((2, 3), beta * value, dtype=dtype, device=device),
                         torch.addmm(input=input, mat1=mat, mat2=mat2, alpha=alpha, beta=beta, out=out))

    @dtypes(*(torch.testing.get_all_complex_dtypes() + torch.testing.get_all_fp_dtypes()))
    def test_blas_nan_out(self, device, dtype):
        # These functions should work correctly with NaN filled outputs,
        # but need special handling, see [NOTE: cpu_zero]
        b = 3
        n = 5
        m = 7
        p = 11

        # torch.mv
        nm = torch.randn((m, n), device=device).t()
        _m = torch.randn((), device=device).expand(m)
        _m_out = torch.full((m,), float('nan'), device=device)
        self.assertEqual(torch.mv(nm, _m), torch.mv(nm, _m, out=_m_out))
        self.assertEqual(0, torch.isnan(torch.mv(nm, _m)).sum())

        # torch.mm
        mp = torch.randn((p, m), device=device).t()
        np_out = torch.full((n, p), float('nan'), device=device)
        self.assertEqual(torch.mm(nm, mp), torch.mm(nm, mp, out=np_out))

        # torch.bmm
        bnm = torch.randn((b, m, n), device=device).transpose(1, 2)
        bmp = torch.randn((b, p, m), device=device).transpose(1, 2)
        bnp_out = torch.full((b, n, p), float('nan'), device=device)
        self.assertEqual(torch.bmm(bnm, bmp), torch.bmm(bnm, bmp, out=bnp_out))

    @onlyCPU  # not supported by CUBLAS
    def test_blas_mv_large_input(self, device):
        # This would previously fail if the allocated output had NaNs, see:
        # https://github.com/pytorch/pytorch/issues/31663 and [NOTE: cpu_zero]
        n = 3000
        m = 200

        nm = torch.randn((m, n), device=device).t()
        _m = torch.randn((), device=device).expand(m)
        _m_out = torch.full((m,), 0., device=device)

        self.assertEqual(torch.mv(nm, _m), torch.mv(nm, _m, out=_m_out))

    @onlyCPU
    def test_renorm_ps(self, device):
        # full reduction
        x = torch.randn(5, 5)
        xn = x.numpy()
        for p in [1, 2, 3, 4, inf]:
            res = x.renorm(p, 1, 1)
            expected = x / x.norm(p, 0, keepdim=True).clamp(min=1)
            self.assertEqual(res, expected, msg="renorm failed for {}-norm".format(p))

    @onlyCPU
    @skipCPUIfNoLapack
    def test_orgqr_errors(self, device):
        test_cases = [
            # input1 size, input2 size, error regex
            ((10,), (2,), r"'input' should be 2 dimensional"),
            ((10, 6), (20,), r"input.size\(1\) must be greater than or equal to input2.size\(0\)"),
            ((6, 10), (5,), r"input.size\(0\) must be greater than or equal to input.size\(1\)"),
            ((0, 0), (0,), r"'input' should not be empty"),
            ((2, 2), (2, 0,), r"'tau' should not be empty")
        ]
        for a_size, tau_size, error_regex in test_cases:
            a = torch.rand(*a_size, device=device)
            tau = torch.rand(*tau_size, device=device)
            with self.assertRaisesRegex(RuntimeError, error_regex):
                torch.orgqr(a, tau)

    @precisionOverride({torch.complex64: 5e-6})
    @skipCUDAIfNoMagma
    @skipCPUIfNoLapack
    @dtypes(torch.double, torch.cfloat, torch.cdouble)
    def test_lu(self, device, dtype):
        from torch.testing._internal.common_utils import random_matrix

        def run_test(device, pivot):
            def run_subtest(matrix_size, batches, device, pivot, singular=False, a=None):
                if isinstance(matrix_size, int):
                    rows = columns = matrix_size
                else:
                    rows, columns = matrix_size
                if a is None:
                    a = random_matrix(rows, columns, *batches, **dict(singular=singular, dtype=dtype)).to(device)
                a_LU_info, pivots_info, info_ = a.lu(pivot=pivot, get_infos=True)
                self.assertEqual(a_LU_info.size(), torch.Size(batches + (rows, columns)))
                self.assertEqual(pivots_info.size(), torch.Size(batches + (min(rows, columns),)))
                self.assertEqual(info_.size(), torch.Size(batches))
                # If a randomly generated input matrix is singular,
                # then info_ contains indices i such that U[i, i] ==
                # 0. This however conveys that the factorization was
                # successful albeit with a singular input. Therefore,
                # we require info.min() >= 0
                self.assertGreaterEqual(info_.min(), 0)
                a_LU, pivots = a.lu(pivot=pivot)
                self.assertEqual(a_LU, a_LU_info)
                self.assertEqual(pivots_info, pivots)


                P, L, U = torch.lu_unpack(a_LU, pivots)
                P_ = P.cpu().numpy()
                L_ = L.cpu().numpy()
                U_ = U.cpu().numpy()

                self.assertEqual(np.matmul(P_, np.matmul(L_, U_)), a)

                if self.device_type == 'cuda':
                    # lu without pivoting is implemented only for cuda device
                    a_LU_info_nopiv, nopiv, info_nopiv = a.lu(pivot=False, get_infos=True)
                    P_nopiv, L_nopiv, U_nopiv = torch.lu_unpack(a_LU_info_nopiv, nopiv)
                    P_nopiv_ = P_nopiv.cpu().numpy()
                    L_nopiv_ = L_nopiv.cpu().numpy()
                    U_nopiv_ = U_nopiv.cpu().numpy()

                    self.assertEqual(np.matmul(P_nopiv_, np.matmul(L_nopiv_, U_nopiv_)), a)

                    k = min(rows, columns)
                    self.assertEqual(nopiv, torch.arange(1, 1 + k, device=device, dtype=torch.int32).expand(a.shape[:-2] + (k, )))
                    if not singular:
                        # It is not guaranteed that LU factorization
                        # without pivoting is able to determine if a
                        # matrix is singular while LU factorization
                        # with pivoting is. Therefore, we require the
                        # equality of info-s only for non-singular
                        # matrices.
                        # NOTE: infor_ is reshaped because info_nopiv might have
                        # squashed batch dimensions for complex types on CUDA,
                        # see the TODOs above.
                        self.assertEqual(info_.reshape(info_nopiv.shape), info_nopiv)

            for ms, batch in itertools.product([3, 5, 7, (4, 2), (3, 4)], [(), (2,), (3,), (3, 5)]):
                run_subtest(ms, batch, device, pivot)
                run_subtest(ms, batch, device, pivot, singular=True)

                # Reproducer of a magma bug, see https://bitbucket.org/icl/magma/issues/13/getrf_batched-kernel-produces-nans-on
                a = torch.ones(batch + (ms if isinstance(ms, tuple) else (ms, ms)), dtype=torch.double, device=device)
                run_subtest(ms, batch, device, pivot, singular=True, a=a)

            # Info should be positive for rank deficient matrices
            a = torch.ones(5, 3, 3, device=device)
            self.assertGreater(a.lu(pivot=pivot, get_infos=True)[2][0], 0)

        run_test(device, True)

        if self.device_type == 'cpu':
            # Error checking, no pivoting variant on CPU
            with self.assertRaisesRegex(RuntimeError, 'lu without pivoting is not implemented on the CPU'):
                torch.lu(torch.empty(1, 2, 2), pivot=False)
        else:
            run_test(device, False)

    @skipCPUIfNoLapack
    @skipCUDAIfNoMagma
    @dtypes(torch.double)
    def test_lu_unpack(self, device, dtype):
        def run_test(pivot):
            for shape in ((3, 3), (5, 3, 3), (7, 3, 5, 5), (7, 5, 3, 3, 3)):
                a = torch.randn(*shape, dtype=dtype, device=device)
                a_lu, p = torch.lu(a, pivot=pivot)
                p_ref, l_ref, u_ref = torch.lu_unpack(a_lu, p)
                self.assertEqual(p_ref.matmul(l_ref.matmul(u_ref)), a)

        run_test(True)

        if self.device_type == 'cuda':
            run_test(False)

    @skipCUDAIfNoMagma
    @skipCPUIfNoLapack
    @dtypes(torch.double)
    def test_lobpcg_basic(self, device, dtype):
        self._test_lobpcg_method(device, dtype, 'basic')

    @skipCUDAIfNoMagma
    @skipCPUIfNoLapack
    @dtypes(torch.double)
    def test_lobpcg_ortho(self, device, dtype):
        self._test_lobpcg_method(device, dtype, 'ortho')

    def _test_lobpcg_method(self, device, dtype, method):
        from torch.testing._internal.common_utils import random_symmetric_pd_matrix, random_sparse_pd_matrix
        from torch._linalg_utils import matmul, qform
        from torch._lobpcg import lobpcg

        def test_tracker(worker):
            k = worker.iparams['k']
            nc = worker.ivars['converged_count']
            if k <= nc:
                tol = worker.fparams['tol']
                rerr = worker.tvars['rerr']
                X = worker.X
                E = worker.E
                B = worker.B
                A = worker.A
                dtype = X.dtype
                device = X.device

                # Check convergence
                self.assertLessEqual(rerr[:k].max(), tol)

                # Check B-orthogonality
                I = torch.eye(k, k, dtype=dtype, device=device)
                self.assertEqual(qform(B, X[:, :k]), I)

                # Check block equation
                self.assertEqual(qform(A, X[:, :k]) / E[:k], I, atol=0.2, rtol=0)

        orig_lobpcg = lobpcg

        def lobpcg(*args, **kwargs):
            kwargs['tracker'] = test_tracker
            kwargs['niter'] = 1000
            kwargs['method'] = method
            kwargs['tol'] = 1e-8
            return orig_lobpcg(*args, **kwargs)
        prec = 5e-4

        # check dense input
        mm = torch.matmul
        for batches in [(), (2,), (2, 3)]:
            for m, n, k in [
                    (9, 3, 1),
                    (9, 3, 2),
                    (9, 2, 2),
                    (100, 15, 5),
            ]:
                # skip tests that are known to fail with the basic
                # LOBPCG method due to calling cholesky on singular
                # input
                if method == 'basic' and (m, n, k) in [(9, 2, 2), (100, 15, 5)]:
                    continue
                A = random_symmetric_pd_matrix(m, *batches, device=device, dtype=dtype)
                B = random_symmetric_pd_matrix(m, *batches, device=device, dtype=dtype)

                # classical eigenvalue problem, smallest eigenvalues
                E, V = lobpcg(A, k=k, n=n, largest=False)
                self.assertEqual(E.shape, batches + (k,))
                self.assertEqual(V.shape, batches + (m, k))
                self.assertEqual(matmul(A, V), mm(V, E.diag_embed()), atol=prec, rtol=0)
                e = torch.symeig(A)[0]
                e_smallest = e[..., :k]
                self.assertEqual(E, e_smallest)

                # classical eigenvalue problem, largest eigenvalues
                E, V = lobpcg(A, k=k, n=n, largest=True)
                e_largest, _ = torch.sort(e[..., -k:], descending=True)
                self.assertEqual(E, e_largest, atol=prec, rtol=0)
                self.assertEqual(matmul(A, V), mm(V, E.diag_embed()), atol=prec, rtol=0)

                # generalized eigenvalue problem, smallest eigenvalues
                E, V = lobpcg(A, B=B, k=k, n=n, largest=False)
                self.assertEqual(matmul(A, V), mm(matmul(B, V), E.diag_embed()), atol=prec, rtol=0)

                # generalized eigenvalue problem, largest eigenvalues
                E, V = lobpcg(A, B=B, k=k, n=n, largest=True)
                self.assertEqual(matmul(A, V) / E.max(), mm(matmul(B, V), (E / E.max()).diag_embed()),
                                 atol=prec, rtol=0)

        # check sparse input
        for m, n, k, density in [
                (5, 1, 1, 0.8),
                (9, 3, 2, 0.5),
                (100, 1, 1, 0.1),
                (1000, 7, 3, 0.01),
        ]:
            # skip tests that are known to fail with the basic LOBCG
            # method due to insufficient accuracy
            if method == 'basic' and (m, n, k, density) in [(1000, 7, 3, 0.01)]:
                continue
            A = random_sparse_pd_matrix(m, density=density, device=device, dtype=dtype)
            B = random_sparse_pd_matrix(m, density=density, device=device, dtype=dtype)
            A_eigenvalues = torch.arange(1, m + 1, dtype=dtype) / m
            e_smallest = A_eigenvalues[..., :k]
            e_largest, _ = torch.sort(A_eigenvalues[..., -k:], descending=True)

            # classical eigenvalue problem, smallest eigenvalues
            E, V = lobpcg(A, k=k, n=n, largest=False)
            self.assertEqual(E, e_smallest)
            self.assertEqual(matmul(A, V), mm(V, E.diag_embed()), atol=prec, rtol=0)

            # classical eigenvalue problem, largest eigenvalues
            E, V = lobpcg(A, k=k, n=n, largest=True)
            self.assertEqual(matmul(A, V), mm(V, E.diag_embed()), atol=prec, rtol=0)
            self.assertEqual(E, e_largest)

            # generalized eigenvalue problem, smallest eigenvalues
            E, V = lobpcg(A, B=B, k=k, n=n, largest=False)
            self.assertEqual(matmul(A, V), matmul(B, mm(V, E.diag_embed())), atol=prec, rtol=0)

            # generalized eigenvalue problem, largest eigenvalues
            E, V = lobpcg(A, B=B, k=k, n=n, largest=True)
            self.assertEqual(matmul(A, V) / E.max(), mm(matmul(B, V), (E / E.max()).diag_embed()),
                             atol=prec, rtol=0)

    @skipCPUIfNoLapack
    @onlyCPU
    @dtypes(torch.double)
    def test_lobpcg_torchscript(self, device, dtype):
        from torch.testing._internal.common_utils import random_sparse_pd_matrix
        from torch._linalg_utils import matmul as mm

        lobpcg = torch.jit.script(torch.lobpcg)

        m = 500
        k = 5
        A1 = random_sparse_pd_matrix(m, density=2.0 / m, device=device, dtype=dtype)
        X1 = torch.randn((m, k), dtype=dtype, device=device)
        E1, V1 = lobpcg(A1, X=X1)
        eq_err = torch.norm((mm(A1, V1) - V1 * E1), 2) / E1.max()
        self.assertLess(eq_err, 1e-6)

    @unittest.skipIf(not TEST_SCIPY or (TEST_SCIPY and scipy.__version__ < '1.4.1'), "Scipy not found or older than 1.4.1")
    @skipCPUIfNoLapack
    @onlyCPU
    @dtypes(torch.double)
    def test_lobpcg_scipy(self, device, dtype):
        """Compare torch and scipy.sparse.linalg implementations of lobpcg
        """
        import time
        from torch.testing._internal.common_utils import random_sparse_pd_matrix
        from torch._linalg_utils import matmul as mm
        from scipy.sparse.linalg import lobpcg as scipy_lobpcg
        import scipy.sparse

        def toscipy(A):
            if A.layout == torch.sparse_coo:
                values = A.coalesce().values().cpu().numpy().copy()
                indices = A.coalesce().indices().cpu().numpy().copy()
                return scipy.sparse.coo_matrix((values, (indices[0], indices[1])), A.shape)
            return A.cpu().numpy().copy()

        niter = 1000
        repeat = 10
        m = 500   # size of the square matrix
        k = 7     # the number of requested eigenpairs
        A1 = random_sparse_pd_matrix(m, density=2.0 / m, device=device, dtype=dtype)
        B1 = random_sparse_pd_matrix(m, density=2.0 / m, device=device, dtype=dtype)
        X1 = torch.randn((m, k), dtype=dtype, device=device)

        A2 = toscipy(A1)
        B2 = toscipy(B1)
        X2 = toscipy(X1)

        lambdas1 = []

        def tracker(worker):
            lambdas1.append(worker.E[:])

        tol = 1e-8
        # tol for scipy lobpcg will be choosed so that the number of
        # iterations will be equal or very close to pytorch lobpcg
        # (that is around 170-180)

        # Standard eigenvalue problem
        E1, V1 = torch.lobpcg(A1, X=X1, niter=niter, largest=True, tracker=tracker, tol=tol)
        E2, V2, lambdas2 = scipy_lobpcg(A2, X2, maxiter=niter, largest=True, retLambdaHistory=True, tol=1.1 * tol)
        iters1 = len(lambdas1)
        iters2 = len(lambdas2)
        self.assertLess(abs(iters1 - iters2), 0.05 * max(iters1, iters2))

        E2a, V2a = scipy_lobpcg(A2, X2, maxiter=niter, largest=False)

        eq_err = torch.norm((mm(A1, V1) - V1 * E1), 2) / E1.max()
        eq_err_scipy = (abs(A2.dot(V2) - V2 * E2)**2).sum() ** 0.5 / E2.max()
        self.assertLess(eq_err, 1e-6)        # std
        self.assertLess(eq_err_scipy, 1e-6)  # std

        self.assertEqual(E1, torch.from_numpy(E2.copy()))

        # Generalized eigenvalue problem
        lambdas1 = []

        def tracker(worker):
            lambdas1.append(worker.E[:])

        E1, V1 = torch.lobpcg(A1, B=B1, X=X1, niter=niter, largest=True, tracker=tracker, tol=tol)
        E2, V2, lambdas2 = scipy_lobpcg(A2, X2, B=B2, maxiter=niter, largest=True, retLambdaHistory=True, tol=39 * tol)
        E2a, V2a = scipy_lobpcg(A2, X2, B=B2, maxiter=niter, largest=False)
        iters1 = len(lambdas1)
        iters2 = len(lambdas2)
        self.assertLess(abs(iters1 - iters2), 0.05 * max(iters1, iters2))

        eq_err = torch.norm((mm(A1, V1) - mm(B1, V1) * E1), 2) / E1.max()
        eq_err_scipy = (abs(A2.dot(V2) - B2.dot(V2) * E2)**2).sum() ** 0.5 / E2.max()
        self.assertLess(eq_err, 1e-6)        # general
        self.assertLess(eq_err_scipy, 1e-6)  # general

        self.assertEqual(E1, torch.from_numpy(E2.copy()))

        # Timings
        elapsed_ortho = 0
        elapsed_ortho_general = 0
        elapsed_scipy = 0
        elapsed_general_scipy = 0
        for i in range(repeat):
            start = time.time()
            torch.lobpcg(A1, X=X1, niter=niter, method='ortho', tol=tol)
            end = time.time()
            elapsed_ortho += end - start

            start = time.time()
            torch.lobpcg(A1, X=X1, B=B1, niter=niter, method='ortho', tol=tol)
            end = time.time()
            elapsed_ortho_general += end - start

            start = time.time()
            scipy_lobpcg(A2, X2, maxiter=niter, tol=1.1 * tol)
            end = time.time()
            elapsed_scipy += end - start

            start = time.time()
            scipy_lobpcg(A2, X2, B=B2, maxiter=niter, tol=39 * tol)
            end = time.time()
            elapsed_general_scipy += end - start

        elapsed_ortho_ms = 1000.0 * elapsed_ortho / repeat
        elapsed_ortho_general_ms = 1000.0 * elapsed_ortho_general / repeat
        elapsed_scipy_ms = 1000.0 * elapsed_scipy / repeat
        elapsed_general_scipy_ms = 1000.0 * elapsed_general_scipy / repeat

        print('''
CPU timings: torch.lobpcg vs scipy.sparse.linalg.lobpcg
-------------------------------------------------------
              | standard    | generalized | method
torch.lobpcg  | {:10.2f}  | {:10.2f}  | ortho
scipy_lobpcg  | {:10.2f}  | {:10.2f}  | N/A
-(input size: {:4}, eigenpairs:{:2}, units: ms per call)-
        '''.format(elapsed_ortho_ms, elapsed_ortho_general_ms,
                   elapsed_scipy_ms, elapsed_general_scipy_ms,
                   m, k))

        # Handling of very small tolerence
        tol = 1e-100

        lambdas1 = []

        def tracker(worker):
            lambdas1.append(worker.E[:])

        E1, V1 = torch.lobpcg(A1, X=X1, niter=niter, largest=True, tracker=tracker, tol=tol)
        iters1 = len(lambdas1)
        eq_err = torch.norm((mm(A1, V1) - V1 * E1), 2) / E1.max()

        try:
            E2, V2, lambdas2 = scipy_lobpcg(A2, X2, maxiter=niter, largest=True, retLambdaHistory=True, tol=tol)
            iters2 = len(lambdas2)
            eq_err_scipy = (abs(A2.dot(V2) - V2 * E2)**2).sum() ** 0.5 / E2.max()
        except Exception as msg:
            print('Calling scipy_lobpcg failed [standard]:', msg)
            iters2 = -1
            eq_err_scipy = -1

        lambdas1 = []

        def tracker(worker):
            lambdas1.append(worker.E[:])

        E1, V1 = torch.lobpcg(A1, X=X1, B=B1, niter=niter, largest=True, tracker=tracker, tol=tol)
        iters1_general = len(lambdas1)
        eq_err_general = torch.norm((mm(A1, V1) - mm(B1, V1) * E1), 2) / E1.max()

        try:
            E2, V2, lambdas2 = scipy_lobpcg(A2, X2, B=B2, maxiter=niter, largest=True, retLambdaHistory=True, tol=tol)
            iters2_general = len(lambdas2)
            eq_err_general_scipy = (abs(A2.dot(V2) - B2.dot(V2) * E2)**2).sum() ** 0.5 / E2.max()
        except Exception as msg:
            print('Calling scipy_lobpcg failed [generalized]:', msg)
            iters2_general = -1
            eq_err_general_scipy = -1

        print('''\
Handling of small tol={:6.0e}: torch.lobpcg vs scipy.sparse.linalg.lobpcg
----------------------------------------------------------------------------
              | standard    | generalized |  niter | method
torch.lobpcg  | {:10.2e}  | {:10.2e}  | {:6} | ortho
scipy_lobpcg  | {:10.2e}  | {:10.2e}  | {:6} | N/A
---(input size: {:4}, eigenpairs:{:2}, units: relative error, maxiter={:4})---
'''.format(tol, eq_err, eq_err_general, iters1, eq_err_scipy, eq_err_general_scipy, iters2, m, k, niter))

    def _test_addmm_addmv(self, f, t, m, v, *, alpha=None, beta=None, transpose_out=False):
        dtype = t.dtype
        numpy_dtype = dtype
        if dtype in {torch.bfloat16}:
            numpy_dtype = torch.float
        if dtype.is_complex:
            alpha = 0.9 + 0.3j if alpha is None else alpha
            beta = 0.5 + 0.6j if beta is None else beta
        else:
            alpha = 1.2 if alpha is None else alpha
            beta = 0.8 if beta is None else beta
        res1 = f(t, m, v, alpha=alpha, beta=beta)
        res2 = torch.full_like(res1, math.nan)
        if transpose_out:
            res2 = res2.t().clone(memory_format=torch.contiguous_format).t()
        f(t, m, v, alpha=alpha, beta=beta, out=res2)
        res3 = alpha * (m.to(numpy_dtype).cpu().numpy() @ v.to(numpy_dtype).cpu().numpy())
        if beta != 0:
            res3 += (beta * t).to(numpy_dtype).cpu().numpy()
        res3 = torch.from_numpy(res3).to(dtype)
        self.assertEqual(res1, res2)
        self.assertEqual(res1, res3)

    @precisionOverride({torch.bfloat16: 1e-0, torch.half: 5e-4, torch.float: 1e-4, torch.double: 1e-8,
                        torch.cfloat: 1e-4, torch.cdouble: 1e-8})
    @dtypesIfCUDA(*torch.testing.get_all_complex_dtypes(),
                  *torch.testing.get_all_fp_dtypes(include_bfloat16=(TEST_WITH_ROCM or (CUDA11OrLater and SM53OrLater)),
                                                   include_half=(not TEST_WITH_ROCM)))
    @dtypes(torch.bfloat16, torch.float, torch.double, torch.cfloat, torch.cdouble)
    def test_addmv(self, device, dtype):
        # have to use torch.randn(...).to(bfloat16) instead of
        # torch.randn(..., dtype=bfloat16). randn does not support
        # bfloat16 yet.
        ts = [
            torch.randn(10, device=device).to(dtype),
            torch.randn(1, device=device).to(dtype).expand(10),
        ]
        vs = [
            torch.randn(100, device=device).to(dtype),
            torch.ones(1, device=device).to(dtype).expand(100),  # to reduce errors for low precision
        ]
        ms = [
            # 0d
            torch.ones((), device=device).to(dtype).expand(10, 100),  # to reduce errors for low precision
            # 1d
            torch.randn((1, 100), device=device).to(dtype).expand(10, 100),
            # this initialization reduces errors for low precision for broadcasted matrices
            # by making sure that intermediate and result values are exactly representable
            # in low precision type
            torch.randint(3, (10, 1), dtype=torch.float, device=device).to(dtype).expand(10, 100),
            # 2d
            torch.randn((10, 100), device=device).to(dtype),
            torch.randn((100, 10), device=device).to(dtype).t(),
        ]
        for m, v, t in itertools.product(ms, vs, ts):
            self._test_addmm_addmv(torch.addmv, t, m, v)
        # Test beta=0, t=nan
        t = torch.full((10,), math.nan, device=device).to(dtype)
        for m, v in itertools.product(ms, vs):
            self._test_addmm_addmv(torch.addmv, t, m, v, beta=0)

    @dtypesIfCUDA(*torch.testing.get_all_fp_dtypes(include_bfloat16=(TEST_WITH_ROCM or (CUDA11OrLater and SM53OrLater))))
    @dtypes(torch.float, torch.double)
    def test_addmv_rowmajor_colmajor_incx_incy_lda(self, device, dtype):
        # tests (o, s)*(s).  o is output size, s is summed size.
        o = 5
        s = 3
        a_data = torch.arange(1, o * s + 1, device=device, dtype=dtype).view(o, s)
        x_data = torch.arange(1, s + 1, 1, device=device, dtype=dtype)
        y_data = torch.ones(o, device=device, dtype=dtype)
        control = torch.tensor([15., 33., 51., 69., 87.], device=device, dtype=dtype)

        def _test(row_major, incx, incy, lda_tail):
            if row_major:
                a_storage = torch.full((o, s + lda_tail), float('nan'), device=device, dtype=dtype)
            else:
                a_storage = torch.full((s, o + lda_tail), float('nan'), device=device, dtype=dtype).permute(1, 0)
            a = a_storage[:o, :s].copy_(a_data)

            x_storage = torch.full((s, incx), float('nan'), device=device, dtype=dtype)
            x = x_storage[:, 0].copy_(x_data)

            y_storage = torch.full((o, incy), float('nan'), device=device, dtype=dtype)
            y = y_storage[:, 0].copy_(y_data)

            self._test_addmm_addmv(torch.addmv, y, a, x)

        for row_major, incx, incy, lda_tail in itertools.product((False, True), (1, 2), (1, 2), (0, 1)):
            _test(row_major, incx, incy, lda_tail)

    @precisionOverride({torch.double: 1e-8, torch.float: 1e-4, torch.bfloat16: 0.6,
                        torch.half: 1e-1, torch.cfloat: 1e-4, torch.cdouble: 1e-8})
    @dtypesIfCUDA(*torch.testing.get_all_complex_dtypes(),
                  *torch.testing.get_all_fp_dtypes(include_bfloat16=(TEST_WITH_ROCM or (CUDA11OrLater and SM53OrLater))))
    @dtypes(*torch.testing.get_all_complex_dtypes(), *torch.testing.get_all_fp_dtypes())
    @tf32_on_and_off(0.05)
    def test_addmm(self, device, dtype):
        M = torch.randn(10, 25, device=device).to(dtype)
        m1 = torch.randn(10, 50, device=device).to(dtype)
        m2 = torch.randn(50, 25, device=device).to(dtype)
        self._test_addmm_addmv(torch.addmm, M, m1, m2)

        # Test 0-strided
        M = torch.randn(10, 1, device=device).to(dtype).expand(10, 25)
        m1 = torch.randn(10, 1, device=device).to(dtype).expand(10, 50)
        m2 = torch.randn(50, 25, device=device).to(dtype)
        self._test_addmm_addmv(torch.addmm, M, m1, m2)

        # Test beta=0, M=nan
        M = torch.full((10, 25), math.nan, device=device).to(dtype)
        m1 = torch.randn(10, 50, device=device).to(dtype)
        m2 = torch.randn(50, 25, device=device).to(dtype)
        self._test_addmm_addmv(torch.addmm, M, m1, m2, beta=0)

        # Test transpose
        for t1, t2, t3, t4 in itertools.product([True, False], repeat=4):
            def maybe_transpose(cond, m):
                if not cond:
                    return m
                return m.t().clone(memory_format=torch.contiguous_format).t()

            M = maybe_transpose(t1, torch.randn(10, 25, device=device).to(dtype))
            m1 = maybe_transpose(t2, torch.randn(10, 50, device=device).to(dtype))
            m2 = maybe_transpose(t3, torch.randn(50, 25, device=device).to(dtype))
            self._test_addmm_addmv(torch.addmm, M, m1, m2, transpose_out=t4)

    @dtypes(torch.float, torch.double)
    @dtypesIfCUDA(*([torch.float, torch.double] +
                    ([] if TEST_WITH_ROCM else torch.testing.get_all_complex_dtypes())))
    @tf32_on_and_off(0.005)
    def test_addmm_sizes(self, device, dtype):
        for m in [0, 1, 25]:
            for n in [0, 1, 10]:
                for k in [0, 1, 8]:
                    M = torch.randn(n, m, device=device).to(dtype)
                    m1 = torch.randn(n, k, device=device).to(dtype)
                    m2 = torch.randn(k, m, device=device).to(dtype)
                    self._test_addmm_addmv(torch.addmm, M, m1, m2)

    @unittest.skipIf(IS_FBCODE and IS_REMOTE_GPU, "cublas runtime error")
    @onlyCUDA
    def test_matmul_45724(self, device):
        # https://github.com/pytorch/pytorch/issues/45724
        a = torch.rand(65537, 22, 64, device=device, dtype=torch.half)
        b = torch.rand(65537, 64, 22, device=device, dtype=torch.half)
        c = torch.full((65537, 22, 22), math.nan, dtype=torch.half, device=device)
        cpu_result = torch.matmul(a.cpu().float(), b.cpu().float()).cuda().half()
        torch.matmul(a, b, out=c)
        self.assertEqual(c, cpu_result)

    @slowTest
    @onlyOnCPUAndCUDA
    @dtypes(torch.float32, torch.float64, torch.bfloat16, torch.int32, torch.int64, torch.cfloat, torch.cdouble)
    @dtypesIfCUDA(torch.float32, torch.float64, torch.cfloat, torch.cdouble)
    @tf32_on_and_off(0.01)
    def test_mm(self, device, dtype):
        def _test_mm(n, m, p, dtype, genf):
            # helper function
            def matrixmultiply(mat1, mat2):
                n = mat1.size(0)
                m = mat1.size(1)
                p = mat2.size(1)
                res = torch.zeros(n, p, dtype=dtype, device=device)
                for i, j in iter_indices(res):
                    res[i, j] = sum(mat1[i, k] * mat2[k, j] for k in range(m))
                return res

            # contiguous case
            mat1 = genf(n, m)
            mat2 = genf(m, p)
            res = torch.mm(mat1, mat2)

            res2 = matrixmultiply(mat1, mat2)
            self.assertEqual(res, res2)

            # non contiguous case 1
            mat1 = genf(n, m)
            mat2 = genf(p, m).t()
            res = torch.mm(mat1, mat2)

            res2 = matrixmultiply(mat1, mat2)
            self.assertEqual(res, res2)

            # non contiguous case 2
            mat1 = genf(m, n).t()
            mat2 = genf(m, p)
            res = torch.mm(mat1, mat2)

            res2 = matrixmultiply(mat1, mat2)
            self.assertEqual(res, res2)

            # non contiguous case 3
            mat1 = genf(m, n).t()
            mat2 = genf(p, m).t()
            res = torch.mm(mat1, mat2)

            res2 = matrixmultiply(mat1, mat2)
            self.assertEqual(res, res2)

            # test with zero stride
            mat1 = genf(n, m)
            mat2 = genf(m, 1).expand(m, p)
            res = torch.mm(mat1, mat2)

            res2 = matrixmultiply(mat1, mat2)
            self.assertEqual(res, res2)

            # explicitly exercise the _out variant in torch.mm().
            # contiguous case
            mat1 = genf(n, m)
            mat2 = genf(m, p)
            res = genf(n, p)
            torch.mm(mat1, mat2, out=res)

            res2 = matrixmultiply(mat1, mat2)
            self.assertEqual(res, res2)

            # explicitly exercise the _out variant in torch.mm().
            # non contiguous case 3
            mat1 = genf(m, n).t()
            mat2 = genf(p, m).t()
            res = genf(n, p)
            torch.mm(mat1, mat2, out=res)

            res2 = matrixmultiply(mat1, mat2)
            self.assertEqual(res, res2)

        def genf_int(x, y):
            return torch.randint(0, 100, (x, y), dtype=dtype, device=device)

        def genf_bfloat(x, y):
            return torch.randn(x, y, dtype=torch.float32, device=device).to(dtype)

        def genf_float(x, y):
            return torch.randn(x, y, dtype=dtype, device=device)

        for (n, m, p) in [(20, 10, 5), (15, 5, 10), (5, 18, 10)]:
            if (dtype == torch.int32) or (dtype == torch.int64):
                genf = genf_int
            elif (dtype == torch.bfloat16):
                genf = genf_bfloat
            else:
                genf = genf_float

            _test_mm(n, m, p, dtype, genf)

    @onlyOnCPUAndCUDA
    @dtypes(torch.float32, torch.float64)
    def test_strided_mm_bmm(self, device, dtype):
        # Tests strided view case with stride smaller than corresponding dimension size
        x = torch.tensor([[1., 2., 3.], [4., 5., 6.]], dtype=dtype, device=device)
        new_shape = [2, 2, 2]
        new_stride = [3, 1, 1]
        sx = torch.as_strided(x, size=new_shape, stride=new_stride)

        torch_fn = lambda x: torch.bmm(x, x)  # noqa: E731
        np_fn = lambda x: np.matmul(x, x)  # noqa: E731
        self.compare_with_numpy(torch_fn, np_fn, sx)

        torch_fn = lambda x: torch.mm(x, x)  # noqa: E731
        self.compare_with_numpy(torch_fn, np_fn, sx[0])

    @precisionOverride({torch.half: 0.05, torch.bfloat16: 0.05})
    @skipCUDAIf(torch.version.cuda == "10.1", "flaky on CUDA 10.1")
    @onlyOnCPUAndCUDA
    @dtypes(*torch.testing.get_all_fp_dtypes(), *torch.testing.get_all_complex_dtypes())
    @tf32_on_and_off(0.05)
    def test_bmm(self, device, dtype):
        if self.device_type == 'cuda' and dtype is torch.bfloat16 and CUDA11OrLater and not SM53OrLater:
            # cuBLAS does not guarantee BFloat16 support on SM < 53.
            # So on PyTorch, we consider BFloat16 support on SM < 53 as
            # undefined bahavior
            return

        num_batches = 10
        M, N, O = 23, 8, 12
        numpy_dtype = dtype if dtype != torch.bfloat16 else torch.float32

        is_supported = True
        if dtype == torch.bfloat16 and self.device_type == 'cuda':
            is_supported = TEST_WITH_ROCM or (CUDA11OrLater and SM53OrLater)

        if not is_supported:
            b1 = torch.randn(num_batches, M, N, device=device).to(dtype)
            b2 = torch.randn(num_batches, N, O, device=device).to(dtype)
            self.assertRaisesRegex(RuntimeError, "type|Type|not implemented|CUBLAS_STATUS_NOT_SUPPORTED",
                                   lambda: torch.bmm(b1, b2))
            return

        def invert_perm(p):
            d = {x: i for i, x in enumerate(p)}
            return (d[0], d[1], d[2])

        def generate_inputs():
            # transposed tensors
            for perm1, perm2 in itertools.product(itertools.permutations((0, 1, 2)), repeat=2):
                b1 = make_tensor((num_batches, M, N), device, dtype, low=-1, high=1)
                b2 = make_tensor((num_batches, N, O), device, dtype, low=-1, high=1)
                b1 = b1.permute(perm1).contiguous().permute(invert_perm(perm1))
                b2 = b2.permute(perm2).contiguous().permute(invert_perm(perm2))
                yield b1, b2
            # broadcasting tensors
            for b1, b2, b3, b4, b5, b6 in itertools.product((True, False), repeat=6):
                shape1 = (num_batches if b1 else 1, M if b2 else 1, N if b3 else 1)
                shape2 = (num_batches if b4 else 1, N if b5 else 1, O if b6 else 1)
                b1 = make_tensor(shape1, device, dtype, low=-1, high=1).expand(num_batches, M, N)
                b2 = make_tensor(shape2, device, dtype, low=-1, high=1).expand(num_batches, N, O)
                yield b1, b2
            # zero-sized tensors
            for z1, z2, z3, z4 in itertools.product((True, False), repeat=4):
                shape1 = (num_batches if z1 else 0, M if z2 else 0, N if z3 else 0)
                shape2 = (num_batches if z1 else 0, N if z3 else 0, O if z4 else 0)
                b1 = torch.randn(shape1, dtype=dtype, device=device)
                b2 = torch.randn(shape2, dtype=dtype, device=device)
                yield b1, b2

        for (b1, b2), perm3 in itertools.product(generate_inputs(), itertools.permutations((0, 1, 2))):
            res1 = torch.bmm(b1, b2)
            res2 = torch.full((num_batches, M, O), math.nan, dtype=dtype, device=device) \
                .permute(perm3).contiguous().permute(invert_perm(perm3))
            torch.bmm(b1, b2, out=res2)
            expect = torch.from_numpy(
                b1.to(numpy_dtype).cpu().numpy() @ b2.to(numpy_dtype).cpu().numpy()).to(device=device, dtype=dtype)
            self.assertEqual(expect, res1)
            self.assertEqual(expect, res2)

            if self.device_type == 'cuda':
                # check that mixed arguments are rejected
                self.assertRaises(RuntimeError, lambda: torch.bmm(b1, b2.cpu()))
                self.assertRaises(RuntimeError, lambda: torch.bmm(b1.cpu(), b2))
                self.assertRaises(RuntimeError, lambda: torch.bmm(b1, b2, out=res2.cpu()))

    @unittest.skipIf(IS_FBCODE and IS_REMOTE_GPU, "cublas runtime error")
    @onlyCUDA
    @wrapDeterministicFlagAPITest
    def test_cublas_config_deterministic_error(self, device):
        test_cases = [
            # (function, (tensor sizes))
            ('mm', ((2, 2), (2, 2),)),
            ('mv', ((2, 2), (2,),)),
            ('bmm', ((1, 2, 2), (1, 2, 2),))]

        test_configs = [
            # (CuBLAS workspace config, is deterministic)
            ('garbage', False),
            (None, False),
            (':4096:8', True),
            (':16:8', True)]

        cublas_var_name = 'CUBLAS_WORKSPACE_CONFIG'
        is_cuda10_2_or_higher = (
            (torch.version.cuda is not None)
            and ([int(x) for x in torch.version.cuda.split(".")] >= [10, 2]))

        def test_case_info(fn_name, config):
            return f'function "{fn_name}" with config "{"" if config is None else config}"'

        # Create processes to test each combination of test cases and config settings
        processes = []
        for fn_name, arg_sizes in test_cases:
            for config, is_config_deterministic in test_configs:
                env = os.environ.copy()
                if config is None:
                    if env.get(cublas_var_name) is not None:
                        del env[cublas_var_name]
                else:
                    env[cublas_var_name] = config
                should_throw_error = is_cuda10_2_or_higher and not is_config_deterministic
                script = f"""
import torch
torch.set_deterministic(True)
fn = torch.{fn_name}
arg_sizes = {arg_sizes}
device = '{device}'
should_throw_error = {should_throw_error}
args = []
for arg_size in arg_sizes:
    args.append(torch.randn(*arg_size, device=device))
try:
    fn(*args)
except RuntimeError as e:
    if not should_throw_error:
        raise RuntimeError('Did not expect any error to be raised')
    elif 'Deterministic behavior was enabled with either' not in str(e):
        raise RuntimeError('Expected a CuBLAS nondeterministic error, but got a different error')
else:
    if should_throw_error:
        raise RuntimeError('Expected a CuBLAS nondeterministic error, but it was not raised')

"""
                try:
                    subprocess.check_output(
                        [sys.executable, '-c', script],
                        stderr=subprocess.STDOUT,
                        # On Windows, opening the subprocess with the default CWD makes `import torch`
                        # fail, so just set CWD to this script's directory
                        cwd=os.path.dirname(os.path.realpath(__file__)),
                        env=env)
                except subprocess.CalledProcessError as e:
                    self.fail(msg=(
                        f'Subprocess exception while attempting to run {test_case_info(fn_name, config)}:\n'
                        + e.output.decode("utf-8")))

    def _test_addbmm_baddbmm(self, func, b1, b2, ref, out_tensor):
        getattr(out_tensor, func + "_")(b1, b2)
        self.assertEqual(out_tensor, ref)
        res3 = out_tensor.clone()

        with self.maybeWarnsRegex(
                UserWarning, f"This overload of {func}_ is deprecated"):
            getattr(out_tensor, func + "_")(1, b1, b2)
        self.assertEqual(out_tensor, ref * 2),
        getattr(res3, func + "_")(b1, b2, beta=1)
        self.assertEqual(out_tensor, res3)

        with self.maybeWarnsRegex(
                UserWarning, f"This overload of {func}_ is deprecated"):
            getattr(out_tensor, func + "_")(1., .5, b1, b2)
        self.assertEqual(out_tensor, ref * 2.5)
        getattr(res3, func + "_")(b1, b2, beta=1., alpha=.5)
        self.assertEqual(out_tensor, res3)

        with self.maybeWarnsRegex(
                UserWarning, f"This overload of {func} is deprecated"):
            self.assertEqual(out_tensor, getattr(torch, func)(1, out_tensor, 0, b1, b2))

        res4 = getattr(torch, func)(out_tensor, b1, b2, beta=1, alpha=.5)
        self.assertEqual(res4, ref * 3),

        nan = torch.full_like(out_tensor, math.nan)
        res5 = getattr(torch, func)(nan, b1, b2, beta=0, alpha=1)
        self.assertEqual(res5, ref)

        if b1.is_complex():
            res6 = getattr(torch, func)(out_tensor, b1, b2, beta=.1j, alpha=.5j)
            self.assertEqual(res6, out_tensor * .1j + .5j * ref)
        else:
            res6 = getattr(torch, func)(out_tensor, b1, b2, beta=.1, alpha=.5)
            self.assertEqual(res6, out_tensor * .1 + .5 * ref)

        res7 = torch.full_like(out_tensor, math.nan)
        getattr(torch, func)(nan, b1, b2, beta=0, out=res7)
        self.assertEqual(res7, ref)

    @precisionOverride({torch.half: 0.05, torch.bfloat16: 0.05})
    @onlyOnCPUAndCUDA
    @dtypes(*torch.testing.get_all_fp_dtypes(), *torch.testing.get_all_complex_dtypes())
    @tf32_on_and_off(0.05)
    def test_addbmm(self, device, dtype):
        if self.device_type == 'cuda' and dtype is torch.bfloat16 and CUDA11OrLater and not SM53OrLater:
            # cuBLAS does not guarantee BFloat16 support on SM < 53.
            # So on PyTorch, we consider BFloat16 support on SM < 53 as
            # undefined bahavior
            return

        num_batches = 2
        M, N, O = 2, 3, 4

        is_supported = True
        if dtype == torch.bfloat16:
            if self.device_type == 'cpu':
                self.precision = 1  # 43 vs 43.75
            else:
                is_supported = TEST_WITH_ROCM or (CUDA11OrLater and SM53OrLater)

        if not is_supported:
            b1 = make_tensor((num_batches, M, N), device, dtype, low=-1, high=1)
            b2 = make_tensor((num_batches, N, O), device, dtype, low=-1, high=1)
            t = make_tensor((M, O), device, dtype, low=-1, high=1)
            self.assertRaisesRegex(RuntimeError, "type|Type|not implemented|CUBLAS_STATUS_NOT_SUPPORTED",
                                   lambda: torch.addbmm(t, b1, b2))
            return

        def invert_perm(p):
            d = {x: i for i, x in enumerate(p)}
            return (d[0], d[1], d[2])

        def generate_tensor():
            numpy_dtype = dtype if dtype != torch.bfloat16 else torch.float32
            # transposed tensors
            for perm1, perm2 in itertools.product(itertools.permutations((0, 1, 2)), repeat=2):
                for perm3 in itertools.permutations((0, 1)):
                    b1 = make_tensor((num_batches, M, N), device, dtype, low=-1, high=1)
                    b2 = make_tensor((num_batches, N, O), device, dtype, low=-1, high=1)
                    b1 = b1.permute(perm1).contiguous().permute(invert_perm(perm1))
                    b2 = b2.permute(perm2).contiguous().permute(invert_perm(perm2))
                    ref = torch.from_numpy(
                        b1.to(numpy_dtype).cpu().numpy() @ b2.to(numpy_dtype).cpu().numpy()
                    ).to(device=device, dtype=dtype).sum(0)
                    out_tensor = torch.zeros_like(ref).permute(perm3).contiguous().permute(perm3)
                    yield b1, b2, ref, out_tensor
            # broadcasting tensors
            for s1, s2, s3, s4, s5, s6 in itertools.product((True, False), repeat=6):
                shape1 = (num_batches if s1 else 1, M if s2 else 1, N if s3 else 1)
                shape2 = (num_batches if s4 else 1, N if s5 else 1, O if s6 else 1)
                b1 = make_tensor(shape1, device, dtype, low=-1, high=1).expand(num_batches, M, N)
                b2 = make_tensor(shape2, device, dtype, low=-1, high=1).expand(num_batches, N, O)
                ref = torch.from_numpy(
                    b1.to(numpy_dtype).cpu().numpy() @ b2.to(numpy_dtype).cpu().numpy()
                ).to(device=device, dtype=dtype).sum(0)
                out_tensor = torch.zeros_like(ref)
                yield b1, b2, ref, out_tensor
            # zero-sized tensors
            for z1, z2, z3, z4 in itertools.product((True, False), repeat=4):
                shape1 = (num_batches if z1 else 0, M if z2 else 0, N if z3 else 0)
                shape2 = (num_batches if z1 else 0, N if z3 else 0, O if z4 else 0)
                b1 = make_tensor(shape1, device, dtype, low=-1, high=1)
                b2 = make_tensor(shape2, device, dtype, low=-1, high=1)
                ref = torch.from_numpy(
                    b1.to(numpy_dtype).cpu().numpy() @ b2.to(numpy_dtype).cpu().numpy()
                ).to(device=device, dtype=dtype).sum(0)
                out_tensor = torch.zeros_like(ref)
                yield b1, b2, ref, out_tensor

        for b1, b2, ref, out_tensor in generate_tensor():
            self._test_addbmm_baddbmm("addbmm", b1, b2, ref, out_tensor)

    @precisionOverride({torch.half: 0.1, torch.bfloat16: 0.5})
    @onlyOnCPUAndCUDA
    @dtypes(*torch.testing.get_all_fp_dtypes(), *torch.testing.get_all_complex_dtypes())
    @tf32_on_and_off(0.05)
    def test_baddbmm(self, device, dtype):
        if self.device_type == 'cuda' and dtype is torch.bfloat16 and CUDA11OrLater and not SM53OrLater:
            # cuBLAS does not guarantee BFloat16 support on SM < 53.
            # So on PyTorch, we consider BFloat16 support on SM < 53 as
            # undefined bahavior
            return

        num_batches = 10
        M, N, O = 12, 8, 5

        is_supported = True
        if dtype == torch.bfloat16 and self.device_type == 'cuda':
            is_supported = TEST_WITH_ROCM or (CUDA11OrLater and SM53OrLater)

        if not is_supported:
            b1 = make_tensor((num_batches, M, N), device, dtype, low=-1, high=1)
            b2 = make_tensor((num_batches, N, O), device, dtype, low=-1, high=1)
            t = make_tensor((num_batches, M, O), device, dtype, low=-1, high=1)
            self.assertRaisesRegex(RuntimeError, "type|Type|not implemented|CUBLAS_STATUS_NOT_SUPPORTED",
                                   lambda: torch.baddbmm(t, b1, b2))
            return

        def invert_perm(p):
            d = {x: i for i, x in enumerate(p)}
            return (d[0], d[1], d[2])

        def generate_tensor():
            numpy_dtype = dtype if dtype != torch.bfloat16 else torch.float32
            # transposed tensors
            for perm1, perm2, perm3 in itertools.product(itertools.permutations((0, 1, 2)), repeat=3):
                b1 = make_tensor((num_batches, M, N), device, dtype, low=-1, high=1)
                b2 = make_tensor((num_batches, N, O), device, dtype, low=-1, high=1)
                b1 = b1.permute(perm1).contiguous().permute(invert_perm(perm1))
                b2 = b2.permute(perm2).contiguous().permute(invert_perm(perm2))
                ref = torch.from_numpy(
                    b1.to(numpy_dtype).cpu().numpy() @ b2.to(numpy_dtype).cpu().numpy()).to(device=device, dtype=dtype)
                out_tensor = torch.zeros_like(ref)
                out_tensor = out_tensor.permute(perm3).contiguous().permute(invert_perm(perm3))
                yield b1, b2, ref, out_tensor
            # broadcasting tensors
            for s1, s2, s3, s4, s5, s6 in itertools.product((True, False), repeat=6):
                shape1 = (num_batches if s1 else 1, M if s2 else 1, N if s3 else 1)
                shape2 = (num_batches if s4 else 1, N if s5 else 1, O if s6 else 1)
                b1 = make_tensor(shape1, device, dtype, low=-1, high=1).expand(num_batches, M, N)
                b2 = make_tensor(shape2, device, dtype, low=-1, high=1).expand(num_batches, N, O)
                ref = torch.from_numpy(
                    b1.to(numpy_dtype).cpu().numpy() @ b2.to(numpy_dtype).cpu().numpy()).to(device=device, dtype=dtype)
                out_tensor = torch.zeros_like(ref)
                yield b1, b2, ref, out_tensor
            # zero-sized tensors
            for z1, z2, z3, z4 in itertools.product((True, False), repeat=4):
                shape1 = (num_batches if z1 else 0, M if z2 else 0, N if z3 else 0)
                shape2 = (num_batches if z1 else 0, N if z3 else 0, O if z4 else 0)
                b1 = make_tensor(shape1, device, dtype, low=-2, high=2)
                b2 = make_tensor(shape2, device, dtype, low=-2, high=2)
                ref = torch.from_numpy(
                    b1.to(numpy_dtype).cpu().numpy() @ b2.to(numpy_dtype).cpu().numpy()).to(device=device, dtype=dtype)
                out_tensor = torch.zeros_like(ref)
                yield b1, b2, ref, out_tensor

        for b1, b2, ref, out_tensor in generate_tensor():
            self._test_addbmm_baddbmm("baddbmm", b1, b2, ref, out_tensor)

    # TODO: update to compare against NumPy
    @onlyCUDA
    def test_solve_methods_arg_device(self, device):
        for b_device, A_device in itertools.product(['cpu', device], repeat=2):
            if b_device == A_device:
                continue

            b = torch.randn(3, 1, device=b_device)
            A = torch.randn(3, 3, device=A_device)
            err_str = "Expected b and A to be on the same device"
            with self.assertRaisesRegex(RuntimeError, err_str):
                torch.solve(b, A)

            with self.assertRaisesRegex(RuntimeError, err_str):
                torch.cholesky_solve(b, A)

            with self.assertRaisesRegex(RuntimeError, err_str):
                torch.triangular_solve(b, A)

            # b and A have to be modified to match accepted inputs sizes for lu_solve
            b = b.unsqueeze(0)
            A = A.unsqueeze(0)
            with self.assertRaisesRegex(RuntimeError, err_str):
                torch.lu_solve(b, A, torch.rand(A.shape[:-1], device=A_device).int())

            # This checks if a suitable error message is thrown
            # when LU output and pivots are on the same device
            with self.assertRaisesRegex(RuntimeError,
                                        "Expected LU_pivots and LU_data to be on the same device"):
                torch.lu_solve(b, A, torch.rand(A.shape[:-1], device=b_device).int())

    @precisionOverride({torch.float32: 5e-3, torch.complex64: 1e-3})
    @skipCUDAIfNoMagma
    @skipCPUIfNoLapack
    @dtypes(torch.float32, torch.float64, torch.complex64, torch.complex128)
    def test_pinverse(self, device, dtype):
        from torch.testing._internal.common_utils import random_fullrank_matrix_distinct_singular_value as fullrank

        def run_test(M):
            # Testing against definition for pseudo-inverses
            MPI = torch.pinverse(M)
            MPI_ = MPI.cpu().numpy()
            M_ = M.cpu().numpy()
            if M.numel() > 0:
                self.assertEqual(M_, np.matmul(np.matmul(M_, MPI_), M_))
                self.assertEqual(MPI_, np.matmul(np.matmul(MPI_, M_), MPI_))
                self.assertEqual(np.matmul(M_, MPI_), np.matmul(M_, MPI_).swapaxes(-2, -1).conj())
                self.assertEqual(np.matmul(MPI_, M_), np.matmul(MPI_, M_).swapaxes(-2, -1).conj())
            else:
                self.assertEqual(M.shape, MPI.shape[:-2] + (MPI.shape[-1], MPI.shape[-2]))
        for sizes in [(5, 5), (3, 5, 5), (3, 7, 5, 5),  # square matrices
                      (3, 2), (5, 3, 2), (7, 5, 3, 2),  # fat matrices
                      (2, 3), (5, 2, 3), (7, 5, 2, 3),  # thin matrices
                      (0, 0), (0, 2), (2, 0), (3, 0, 0), (0, 3, 0), (0, 0, 3)]:  # zero numel matrices
            M = torch.randn(*sizes, dtype=dtype, device=device)
            run_test(M)

        # Test inverse and pseudo-inverse for invertible matrix
        for sizes in [(5, 5), (3, 5, 5), (3, 7, 5, 5)]:
            matsize = sizes[-1]
            batchdims = sizes[:-2]
            M = fullrank(matsize, *batchdims, dtype=dtype, device=device)
            self.assertEqual(torch.eye(matsize, dtype=dtype, device=device).expand(sizes), M.pinverse().matmul(M),
                             atol=1e-7, rtol=0, msg='pseudo-inverse for invertible matrix')

    @skipCUDAIfNoMagma
    @skipCPUIfNoLapack
    @dtypes(torch.double)
    def test_matrix_power(self, device, dtype):
        def run_test(M, sign=1):
            if sign == -1:
                M = M.inverse()
            MP2 = torch.matrix_power(M, 2)
            self.assertEqual(MP2, torch.matmul(M, M))

            MP3 = torch.matrix_power(M, 3)
            self.assertEqual(MP3, torch.matmul(MP2, M))

            MP4 = torch.matrix_power(M, 4)
            self.assertEqual(MP4, torch.matmul(MP2, MP2))

            MP6 = torch.matrix_power(M, 6)
            self.assertEqual(MP6, torch.matmul(MP3, MP3))

            MP0 = torch.matrix_power(M, 0)
            self.assertEqual(MP0, torch.eye(M.size(-2), dtype=dtype).expand_as(M))

        # Single matrix
        M = torch.randn(5, 5, dtype=dtype, device=device)
        run_test(M)

        # Batch matrices
        M = torch.randn(3, 3, 3, dtype=dtype, device=device)
        run_test(M)

        # Many batch matrices
        M = torch.randn(2, 3, 3, 3, dtype=dtype, device=device)
        run_test(M)

        # This is for negative powers
        from torch.testing._internal.common_utils import random_fullrank_matrix_distinct_singular_value
        M = random_fullrank_matrix_distinct_singular_value(5, dtype=dtype, device=device)
        run_test(M, sign=-1)

        M = random_fullrank_matrix_distinct_singular_value(3, 3, dtype=dtype, device=device)
        run_test(M, sign=-1)

        M = random_fullrank_matrix_distinct_singular_value(3, 2, 3, dtype=dtype, device=device)
        run_test(M, sign=-1)

    @skipCUDAIfNoMagma
    @skipCPUIfNoLapack
    @dtypes(torch.float, torch.complex64)
    def test_matrix_exp_utils(self, device, dtype):
        # test linear combination
        def run_test(coeff_shape, data_shape):
            coeffs = torch.rand(*coeff_shape, device=device, dtype=torch.float)
            x = torch.rand(coeff_shape[1], *data_shape, device=device, dtype=dtype)

            res1 = torch._compute_linear_combination(x, coeffs)
            res2 = (x.unsqueeze(0) * coeffs.view(*coeff_shape, *([1] * len(data_shape)))).sum(1)
            self.assertEqual(res1, res2, atol=1e-5, rtol=0.0)

            # check `out=` version
            res3 = torch.zeros(coeff_shape[0], *data_shape, device=device, dtype=dtype)
            torch._compute_linear_combination(x, coeffs, out=res3)
            self.assertEqual(res1, res3, atol=1e-5, rtol=0.0)

            res4 = torch.ones(coeff_shape[0], *data_shape, device=device, dtype=dtype)
            torch._compute_linear_combination(x, coeffs, out=res4)
            self.assertEqual(res1, res4 - 1.0, atol=1e-5, rtol=0.0)

            res5 = torch.ones(coeff_shape[0], *data_shape, device=device, dtype=dtype)
            res5_clone = res5.clone()
            torch._compute_linear_combination(x, coeffs, out=res5)
            self.assertEqual(res1, res5 - res5_clone, atol=1e-5, rtol=0.0)

        run_test([1, 3], [2, 2])
        run_test([3, 1], [2, 2])
        run_test([1, 10], [10, 10])
        run_test([10, 1], [10, 10])
        run_test([5, 3], [2, 2])
        run_test([5, 3], [100, 100])
        run_test([3, 4], [3, 3, 3])
        run_test([3, 4], [3, 3, 3, 3])

    @skipCUDAIfNoMagma
    @skipCPUIfNoLapack
    @dtypes(torch.float, torch.double, torch.complex64, torch.complex128)
    def test_matrix_exp_boundary_cases(self, device, dtype):

        with self.assertRaisesRegex(RuntimeError, "expected a tensor of floating or complex types"):
            torch.randn(3, 3).type(torch.int).matrix_exp()

        with self.assertRaisesRegex(RuntimeError, "with dim at least 2"):
            torch.randn(3).matrix_exp()

        with self.assertRaisesRegex(RuntimeError, "expected a tensor of squared matrices"):
            torch.randn(3, 2, 1).matrix_exp()

        # check 1x1 matrices
        x = torch.randn(3, 3, 1, 1)
        mexp = x.matrix_exp()
        self.assertEqual(mexp, x.exp())

    @slowTest
    @skipCUDAIfNoMagma
    @skipCPUIfNoLapack
    @dtypes(torch.float, torch.double, torch.cfloat, torch.cdouble)
    def test_matrix_exp_analytic(self, device, dtype):
        # check zero matrix
        x = torch.zeros(20, 20, dtype=dtype, device=device)
        self.assertTrue((x.matrix_exp() == torch.eye(20, 20, dtype=dtype, device=device)).all().item())

        def normalize_to_1_operator_norm(sample, desired_norm):
            sample_norm, _ = sample.abs().sum(-2).max(-1)
            sample_to_1_norm = sample / sample_norm.unsqueeze(-1).unsqueeze(-1)
            return sample_to_1_norm * desired_norm

        def gen_good_cond_number_matrices(*n):
            """
            Generates a diagonally-domimant matrix
            with the eigenvalues centered at 1
            and the radii at most (n[-1] - 1) / (n[-2] ** 2)
            """
            identity = torch.eye(n[-2], n[-1], dtype=dtype, device=device).expand(*n)
            x = torch.rand(*n, dtype=dtype, device=device) / (n[-1] ** 2)
            x = (x - x * identity) + identity
            return x

        def run_test(*n):
            if dtype == torch.float:
                thetas = [
                    1.192092800768788e-07,  # deg 1
                    5.978858893805233e-04,  # deg 2
                    5.116619363445086e-02,  # deg 4
                    5.800524627688768e-01,  # deg 8
                    1.461661507209034e+00,  # deg 12
                    3.010066362817634e+00   # deg 18
                ]
            else:  # if torch.double
                thetas = [
                    2.220446049250313e-16,  # deg 1
                    2.580956802971767e-08,  # deg 2
                    3.397168839976962e-04,  # deg 4
                    4.991228871115323e-02,  # deg 8
                    2.996158913811580e-01,  # deg 12
                    1.090863719290036e+00   # deg 18
                ]

            # generate input
            q = gen_good_cond_number_matrices(*n)
            q_ = q.cpu().numpy()
            qinv = torch.inverse(q)
            qinv_ = qinv.cpu().numpy()
            d = torch.randn(n[:-1], dtype=dtype, device=device)
            x = torch.from_numpy(
                np.matmul(q_, np.matmul(torch.diag_embed(d).cpu().numpy(), qinv_))).to(device)
            x_norm, _ = x.abs().sum(-2).max(-1)

            # test simple analytic whatever norm generated
            mexp = x.matrix_exp()
            mexp_analytic = np.matmul(
                q_,
                np.matmul(
                    torch.diag_embed(d.exp()).cpu().numpy(),
                    qinv_
                )
            )
            self.assertEqual(mexp, mexp_analytic, atol=1e-3, rtol=0.0)

            # generate norms to test different degree expansions
            sample_norms = []
            for i in range(len(thetas) - 1):
                sample_norms.append(0.5 * (thetas[i] + thetas[i + 1]))
            sample_norms = [thetas[0] / 2] + sample_norms + [thetas[-1] * 2]

            # matrices to equal norm
            for sample_norm in sample_norms:
                x_normalized = normalize_to_1_operator_norm(x, sample_norm)

                mexp = x_normalized.matrix_exp()
                mexp_analytic = np.matmul(
                    q_,
                    np.matmul(
                        torch.diag_embed((d / x_norm.unsqueeze(-1) * sample_norm).exp()).cpu().numpy(),
                        qinv_
                    )
                )
                self.assertEqual(mexp, mexp_analytic, atol=1e-3, rtol=0.0)

        # single matrix
        run_test(2, 2)
        run_test(3, 3)
        run_test(4, 4)
        run_test(5, 5)
        run_test(100, 100)
        run_test(200, 200)

        # small batch of matrices
        run_test(3, 2, 2)
        run_test(3, 3, 3)
        run_test(3, 4, 4)
        run_test(3, 5, 5)
        run_test(3, 100, 100)
        run_test(3, 200, 200)

        # large batch of matrices
        run_test(3, 3, 2, 2)
        run_test(3, 3, 3, 3)
        run_test(3, 3, 4, 4)
        run_test(3, 3, 5, 5)
        run_test(3, 3, 100, 100)
        run_test(3, 3, 200, 200)

    @skipCUDAIfNoMagma
    @skipCPUIfNoLapack
    @dtypes(torch.float, torch.double)
    def test_matrix_exp_batch(self, device, dtype):

        def run_test(*n):
            tensors_batch = torch.zeros(n, dtype=dtype, device=device)
            tensors_batch = tensors_batch.view(-1, n[-2], n[-1])

            num_matrices = tensors_batch.size(0)
            tensors_list = []
            for i in range(num_matrices):
                tensors_list.append(torch.randn(n[-2], n[-1], dtype=dtype, device=device))

            for i in range(num_matrices):
                tensors_batch[i, ...] = tensors_list[i]

            tensors_exp_map = (x.matrix_exp() for x in tensors_list)
            tensors_exp_batch = tensors_batch.matrix_exp()

            for i, tensor_exp in enumerate(tensors_exp_map):
                self.assertEqual(tensors_exp_batch[i, ...], tensor_exp)

        # small batch of matrices
        run_test(3, 2, 2)
        run_test(3, 3, 3)
        run_test(3, 4, 4)
        run_test(3, 5, 5)

        # large batch of matrices
        run_test(3, 3, 2, 2)
        run_test(3, 3, 3, 3)
        run_test(3, 3, 4, 4)
        run_test(3, 3, 5, 5)

    @skipCUDAIfNoMagma
    @skipCPUIfNoLapack
    @dtypes(torch.float, torch.double, torch.cfloat, torch.cdouble)
    def test_matrix_exp_compare_with_taylor(self, device, dtype):

        def normalize_to_1_operator_norm(sample, desired_norm):
            sample_norm, _ = sample.abs().sum(-2).max(-1)
            sample_to_1_norm = sample / sample_norm.unsqueeze(-1).unsqueeze(-1)
            return sample_to_1_norm * desired_norm

        def gen_good_cond_number_matrices(*n):
            """
            Generates a diagonally-domimant matrix
            with the eigenvalues centered at 1
            and the radii at most (n[-1] - 1) / (n[-2] ** 2)
            """
            identity = torch.eye(n[-2], n[-1], dtype=dtype, device=device).expand(*n)
            x = torch.rand(*n, dtype=dtype, device=device) / (n[-1] ** 2)
            x = (x - x * identity) + identity
            return x

        def get_taylor_approximation(a, deg):
            a_ = a.cpu().numpy()
            identity = torch.eye(a.size(-2), a.size(-1), dtype=dtype, device=device).expand_as(a)
            res = identity.cpu().numpy()
            taylor_term = identity.cpu().numpy()

            for i in range(1, deg + 1):
                taylor_term = np.matmul(a_, taylor_term) / i
                res = res + taylor_term

            return res

        def scale_square(a, deg):
            if a.abs().pow(2).sum().sqrt() < 1.0:
                return get_taylor_approximation(a, 12)
            else:
                s = int(torch.log2(a.abs().pow(2).sum().sqrt()).ceil().item())
                b = a / (2 ** s)
                b = get_taylor_approximation(b, 18)
                for _ in range(s):
                    b = np.matmul(b, b)
                return torch.from_numpy(b).to(a.device)

        def run_test(*n):
            degs = [1, 2, 4, 8, 12, 18]
            if dtype == torch.float:
                thetas = [
                    1.192092800768788e-07,  # deg 1
                    5.978858893805233e-04,  # deg 2
                    5.116619363445086e-02,  # deg 4
                    5.800524627688768e-01,  # deg 8
                    1.461661507209034e+00,  # deg 12
                    3.010066362817634e+00   # deg 18
                ]
            else:  # if torch.double
                thetas = [
                    2.220446049250313e-16,  # deg 1
                    2.580956802971767e-08,  # deg 2
                    3.397168839976962e-04,  # deg 4
                    4.991228871115323e-02,  # deg 8
                    2.996158913811580e-01,  # deg 12
                    1.090863719290036e+00   # deg 18
                ]

            # generate norms to test different degree expansions
            sample_norms = []
            for i in range(len(thetas) - 1):
                sample_norms.append(0.5 * (thetas[i] + thetas[i + 1]))
            sample_norms = [thetas[0] / 2] + sample_norms + [thetas[-1] * 2]
            degs = [degs[0]] + degs

            for sample_norm, deg in zip(sample_norms, degs):
                x = gen_good_cond_number_matrices(*n)
                x = normalize_to_1_operator_norm(x, sample_norm)

                mexp = x.matrix_exp()
                mexp_taylor = scale_square(x, deg)

                self.assertEqual(mexp, mexp_taylor, atol=1e-2, rtol=0.0)

        # single matrix
        run_test(2, 2)
        run_test(3, 3)
        run_test(4, 4)
        run_test(5, 5)

        # small batch of matrices
        run_test(3, 2, 2)
        run_test(3, 3, 3)
        run_test(3, 4, 4)
        run_test(3, 5, 5)

        # large batch of matrices
        run_test(3, 3, 2, 2)
        run_test(3, 3, 3, 3)
        run_test(3, 3, 4, 4)
        run_test(3, 3, 5, 5)

    @dtypes(torch.double)
    def test_chain_matmul(self, device, dtype):
        def product(matrices):
            for mat in matrices[1:]:
                matrices[0] = matrices[0].mm(mat)
            return matrices[0]

        def run_test(p):
            matrices = []
            for (pi, pi_1) in zip(p[:-1], p[1:]):
                matrices.append(torch.randn(pi, pi_1, dtype=dtype, device=device))
            self.assertEqual(torch.chain_matmul(*matrices), product(matrices))

        run_test([10, 20, 30, 5])
        run_test([15, 5, 10, 20, 25])

        with self.assertRaisesRegex(RuntimeError, "chain_matmul: Expected one or more matrices"):
            torch.chain_matmul()

    @skipCUDAIfNoMagma
    @skipCPUIfNoLapack
    @dtypes(torch.float32, torch.float64, torch.complex64, torch.complex128)
    @precisionOverride({torch.float32: 1e-3, torch.complex64: 1e-3,
                        torch.float64: 1e-8, torch.complex128: 1e-8})
    def test_slogdet(self, device, dtype):
        from torch.testing._internal.common_utils import (random_hermitian_matrix, random_hermitian_psd_matrix,
                                                          random_hermitian_pd_matrix, random_square_matrix_of_rank)

        # mat_chars denotes matrix characteristics
        # possible values are: hermitian, hermitian_psd, hermitian_pd, singular, non_singular
        def run_test(matsize, batchdims, mat_chars):
            num_matrices = np.prod(batchdims)
            list_of_matrices = []
            if num_matrices != 0:
                for idx in range(num_matrices):
                    mat_type = idx % len(mat_chars)
                    if mat_chars[mat_type] == 'hermitian':
                        list_of_matrices.append(random_hermitian_matrix(matsize, dtype=dtype, device=device))
                    elif mat_chars[mat_type] == 'hermitian_psd':
                        list_of_matrices.append(random_hermitian_psd_matrix(matsize, dtype=dtype, device=device))
                    elif mat_chars[mat_type] == 'hermitian_pd':
                        list_of_matrices.append(random_hermitian_pd_matrix(matsize, dtype=dtype, device=device))
                    elif mat_chars[mat_type] == 'singular':
                        list_of_matrices.append(torch.ones(matsize, matsize, dtype=dtype, device=device))
                    elif mat_chars[mat_type] == 'non_singular':
                        list_of_matrices.append(random_square_matrix_of_rank(matsize, matsize, dtype=dtype, device=device))
                full_tensor = torch.stack(list_of_matrices, dim=0).reshape(batchdims + (matsize, matsize))
            else:
                full_tensor = torch.randn(*batchdims, matsize, matsize, dtype=dtype, device=device)

            actual_value = torch.linalg.slogdet(full_tensor)
            expected_value = np.linalg.slogdet(full_tensor.cpu().numpy())
            self.assertEqual(expected_value[0], actual_value[0], atol=self.precision, rtol=self.precision)
            self.assertEqual(expected_value[1], actual_value[1], atol=self.precision, rtol=self.precision)

            # test out=variant
            sign_out = torch.empty_like(actual_value[0])
            logabsdet_out = torch.empty_like(actual_value[1])
            ans = torch.linalg.slogdet(full_tensor, out=(sign_out, logabsdet_out))
            self.assertEqual(ans[0], sign_out)
            self.assertEqual(ans[1], logabsdet_out)
            self.assertEqual(sign_out, actual_value[0])
            self.assertEqual(logabsdet_out, actual_value[1])

        for matsize, batchdims in itertools.product([0, 3, 5], [(0,), (3,), (5, 3)]):
            run_test(matsize, batchdims, mat_chars=['hermitian_pd'])
            run_test(matsize, batchdims, mat_chars=['singular'])
            run_test(matsize, batchdims, mat_chars=['non_singular'])
            run_test(matsize, batchdims, mat_chars=['hermitian', 'hermitian_pd', 'hermitian_psd'])
            run_test(matsize, batchdims, mat_chars=['singular', 'non_singular'])

    @skipCUDAIfNoMagma
    @skipCPUIfNoLapack
    @dtypes(torch.float32, torch.float64, torch.complex64, torch.complex128)
    def test_slogdet_errors_and_warnings(self, device, dtype):
        # slogdet requires the input to be a square matrix or batch of square matrices
        a = torch.randn(2, 3, device=device, dtype=dtype)
        with self.assertRaisesRegex(RuntimeError, r'must be batches of square matrices'):
            torch.linalg.slogdet(a)

        # slogdet requires the input to be at least 2 dimensional tensor
        a = torch.randn(2, device=device, dtype=dtype)
        with self.assertRaisesRegex(RuntimeError, r'must have at least 2 dimensions'):
            torch.linalg.slogdet(a)

        # slogdet requires the input to be of float, double, cfloat or cdouble types
        a = torch.randn(2, 2, device=device, dtype=torch.bfloat16)
        with self.assertRaisesRegex(RuntimeError, r'of float, double, cfloat or cdouble types'):
            torch.linalg.slogdet(a)

        # if non-empty out tensor with wrong shape is passed a warning is given
        a = torch.randn(2, 3, 3, device=device, dtype=dtype)
        sign_out = torch.empty(1, device=device, dtype=dtype)
        real_dtype = a.real.dtype if dtype.is_complex else dtype
        logabsdet_out = torch.empty(1, device=device, dtype=real_dtype)
        with warnings.catch_warnings(record=True) as w:
            # Trigger warning
            torch.linalg.slogdet(a, out=(sign_out, logabsdet_out))
            # Check warning occurs
            self.assertEqual(len(w), 1)
            self.assertTrue("An output with one or more elements was resized" in str(w[-1].message))

        # dtypes should match
        sign_out = torch.empty_like(a).to(torch.int)
        logabsdet_out = torch.empty_like(a).to(torch.int)
        with self.assertRaisesRegex(RuntimeError, "sign dtype Int does not match input dtype"):
            torch.linalg.slogdet(a, out=(sign_out, logabsdet_out))

        sign_out = torch.empty(0, device=device, dtype=dtype)
        with self.assertRaisesRegex(RuntimeError, "logabsdet dtype Int does not match the expected dtype"):
            torch.linalg.slogdet(a, out=(sign_out, logabsdet_out))

        # device should match
        if torch.cuda.is_available():
            wrong_device = 'cpu' if self.device_type != 'cpu' else 'cuda'
            sign_out = torch.empty(0, device=wrong_device, dtype=dtype)
            logabsdet_out = torch.empty(0, device=wrong_device, dtype=real_dtype)
            with self.assertRaisesRegex(RuntimeError, "Expected sign, logabsdet and input to be on the same device"):
                torch.linalg.slogdet(a, out=(sign_out, logabsdet_out))

    @slowTest
    @skipCUDAIfNoMagma
    @skipCPUIfNoLapack
    @dtypes(torch.double)
    def test_det_logdet_slogdet(self, device, dtype):
        def reference_slogdet(M):
            sdet, logabsdet = np.linalg.slogdet(M.detach().cpu().numpy())
            return M.new_tensor(sdet), M.new_tensor(logabsdet)

        def test_single_det(M, target, desc):
            target_sdet, target_logabsdet = target

            det = M.det()
            logdet = M.logdet()
            sdet, logabsdet = M.slogdet()
            linalg_sdet, linalg_logabsdet = torch.linalg.slogdet(M)

            # Test det
            self.assertEqual(det, target_sdet * target_logabsdet.exp(),
                             atol=1e-7, rtol=0, msg='{} (det)'.format(desc))

            # Test slogdet
            # Compare the overall value rather than individual parts because of
            # precision issues when det is near zero.
            self.assertEqual(sdet * logabsdet.exp(), target_sdet * target_logabsdet.exp(),
                             atol=1e-7, rtol=0, msg='{} (slogdet)'.format(desc))
            self.assertEqual(linalg_sdet * linalg_logabsdet.exp(), target_sdet * target_logabsdet.exp(),
                             atol=1e-7, rtol=0, msg='{} (linalg_slogdet)'.format(desc))

            # Test logdet
            # Compare logdet against our own pytorch slogdet because they should
            # be consistent, while it may behave slightly differently with other
            # slogdet implementations when det is near zero due to precision
            # issues.
            if sdet.item() < 0:
                self.assertTrue(logdet.item() != logdet.item(), '{} (logdet negative case)'.format(desc))
            else:
                self.assertEqual(logdet.exp(), target_logabsdet.exp(),
                                 atol=1e-7, rtol=0, msg='{} (logdet non-negative case)'.format(desc))

        eye = torch.eye(5, dtype=dtype, device=device)
        test_single_det(eye, (torch.ones((), dtype=dtype, device=device), torch.zeros((), dtype=dtype, device=device)), 'identity')
        # Testing bug in #34061 (https://github.com/pytorch/pytorch/issues/34061)
        for n in range(250, 551, 100):
            mat = torch.randn(n, n, dtype=dtype, device=device)
            q, _ = torch.qr(mat)
            ref_det, ref_logabsdet = reference_slogdet(q)
            test_single_det(q, (ref_det, ref_logabsdet), 'orthogonal')

        def test(M):
            assert M.size(0) >= 5, 'this helper fn assumes M to be at least 5x5'
            M = M.to(device)

            ref_M_sdet, ref_M_logabsdet = reference_slogdet(M)

            test_single_det(M, (ref_M_sdet, ref_M_logabsdet), 'basic')
            if ref_M_logabsdet.exp().item() >= 1e-6:  # skip singular
                M_inv = M.inverse()
                test_single_det(M_inv, reference_slogdet(M_inv), 'inverse')

            test_single_det(M, (ref_M_sdet, ref_M_logabsdet), 'transpose')

            for x in [0, 2, 4]:
                for scale in [-2, -0.1, 0, 10]:
                    if scale > 0:
                        target = ref_M_sdet, ref_M_logabsdet + math.log(scale)
                    elif scale == 0:
                        target = torch.zeros_like(ref_M_sdet), torch.full_like(ref_M_logabsdet, -inf)
                    else:
                        target = ref_M_sdet.neg(), ref_M_logabsdet + math.log(-scale)

                    # dim 0
                    M_clone = M.clone()
                    M_clone[:, x] *= scale
                    test_single_det(M_clone, target, 'scale a row')
                    # dim 1
                    M_clone = M.clone()
                    M_clone[x, :] *= scale
                    test_single_det(M_clone, target, 'scale a column')

            for x1, x2 in [(0, 3), (4, 1), (3, 2)]:
                assert x1 != x2, 'x1 and x2 needs to be different for this test'
                target = torch.zeros_like(ref_M_sdet), torch.full_like(ref_M_logabsdet, -inf)
                # dim 0
                M_clone = M.clone()
                M_clone[:, x2] = M_clone[:, x1]
                test_single_det(M_clone, target, 'two rows are same')
                # dim 1
                M_clone = M.clone()
                M_clone[x2, :] = M_clone[x1, :]
                test_single_det(M_clone, target, 'two columns are same')

                for scale1, scale2 in [(0.3, -1), (0, 2), (10, 0.1)]:
                    det_scale = scale1 * scale2 * -1
                    if det_scale > 0:
                        target = ref_M_sdet, ref_M_logabsdet + math.log(det_scale)
                    elif det_scale == 0:
                        target = torch.zeros_like(ref_M_sdet), torch.full_like(ref_M_logabsdet, -inf)
                    else:
                        target = ref_M_sdet.neg(), ref_M_logabsdet + math.log(-det_scale)

                    # dim 0
                    M_clone = M.clone()
                    t = M_clone[:, x1] * scale1
                    M_clone[:, x1] += M_clone[:, x2] * scale2
                    M_clone[:, x2] = t
                    test_single_det(M_clone, target, 'exchanging rows')
                    # dim 1
                    M_clone = M.clone()
                    t = M_clone[x1, :] * scale1
                    M_clone[x1, :] += M_clone[x2, :] * scale2
                    M_clone[x2, :] = t
                    test_single_det(M_clone, target, 'exchanging columns')

        def get_random_mat_scale(n):
            # For matrices with values i.i.d. with 0 mean, unit variance, and
            # subexponential tail, we have:
            #   E[log det(A^2)] \approx log((n-1)!)
            #
            # Notice:
            #   log Var[det(A)] = log E[det(A^2)] >= E[log det(A^2)]
            #
            # So:
            #   stddev[det(A)] >= sqrt( (n-1)! )
            #
            # We use this as an intuitive guideline to scale random generated
            # matrices so our closeness tests can work more robustly:
            #   scale by sqrt( (n-1)! )^(-1/n) = ( (n-1)! )^(-1/(2n))
            #
            # source: https://arxiv.org/pdf/1112.0752.pdf

            # TODO: technically we need subexponential distn for this to hold,
            #       but we mostly use gaussian entries below. Consider switching
            #       to Chi-sq if this turns out not stable enough, since Chi-sq
            #       is easy enough to sample from.
            return math.factorial(n - 1) ** (-1.0 / (2 * n))

        for n in [5, 10, 25]:
            scale = get_random_mat_scale(n)
            test(torch.randn(n, n, dtype=dtype, device=device) * scale)
            r = torch.randn(n, n, dtype=dtype, device=device) * scale
            # symmetric psd
            test(r.mm(r.t()))
            # symmetric pd
            r = torch.randn(n, n, dtype=dtype, device=device) * scale
            test(r.mm(r.t()) + torch.eye(n, dtype=dtype, device=device) * 1e-6)
            # symmetric
            r = torch.randn(n, n, dtype=dtype, device=device) * scale
            for i in range(n):
                for j in range(i):
                    r[i, j] = r[j, i]
            test(r)
            # non-contiguous
            test((torch.randn(n, n, n + 1, dtype=dtype, device=device) * scale)[:, 2, 1:])
            # det = 0
            r = torch.randn(n, n, dtype=dtype, device=device) * scale
            u, s, v = r.svd()
            if reference_slogdet(u)[0] < 0:
                u = -u
            if reference_slogdet(v)[0] < 0:
                v = -v
            s[0] *= -1
            s[-1] = 0
            test(u.mm(s.diag()).mm(v))

        # Small values to test numerical stability. Note that we don't scale
        # this matrix.
        r = torch.randn(512, 512, dtype=dtype, device=device)
        u, s, v = r.svd()
        s.fill_(1. / (100 * s.numel()))
        test(u.mm(s.diag()).mm(v))

    @skipCUDAIfNoMagma
    @skipCPUIfNoLapack
    @dtypes(torch.double)
    def test_det_logdet_slogdet_batched(self, device, dtype):
        from torch.testing._internal.common_utils import (random_symmetric_matrix, random_symmetric_psd_matrix,
                                                          random_symmetric_pd_matrix, random_square_matrix_of_rank)

        # mat_chars denotes matrix characteristics
        # possible values are: sym, sym_psd, sym_pd, sing, non_sym
        def run_test(matsize, batchdims, mat_chars):
            num_matrices = reduce(lambda x, y: x * y, batchdims, 1)
            list_of_matrices = []

            for idx in range(num_matrices):
                mat_type = idx % len(mat_chars)
                if mat_chars[mat_type] == 'sym':
                    list_of_matrices.append(random_symmetric_matrix(matsize, dtype=dtype, device=device))
                elif mat_chars[mat_type] == 'sym_psd':
                    list_of_matrices.append(random_symmetric_psd_matrix(matsize, dtype=dtype, device=device))
                elif mat_chars[mat_type] == 'sym_pd':
                    list_of_matrices.append(random_symmetric_pd_matrix(matsize, dtype=dtype, device=device))
                elif mat_chars[mat_type] == 'sing':
                    list_of_matrices.append(torch.ones(matsize, matsize, dtype=dtype, device=device))
                elif mat_chars[mat_type] == 'non_sing':
                    list_of_matrices.append(random_square_matrix_of_rank(matsize, matsize, dtype=dtype, device=device))
            full_tensor = torch.stack(list_of_matrices, dim=0).reshape(batchdims + (matsize, matsize))
            # Scaling adapted from `get_random_mat_scale` in _test_det_logdet_slogdet
            full_tensor *= (math.factorial(matsize - 1) ** (-1.0 / (2 * matsize)))

            for fn in [torch.det, torch.logdet, torch.slogdet, torch.linalg.slogdet]:
                expected_value = []
                actual_value = fn(full_tensor)
                for full_idx in itertools.product(*map(lambda x: list(range(x)), batchdims)):
                    expected_value.append(fn(full_tensor[full_idx]))

                if fn == torch.slogdet or fn == torch.linalg.slogdet:
                    sign_value = torch.stack([tup[0] for tup in expected_value], dim=0).reshape(batchdims)
                    expected_value = torch.stack([tup[1] for tup in expected_value], dim=0).reshape(batchdims)
                    self.assertEqual(sign_value, actual_value[0])
                    self.assertEqual(expected_value, actual_value[1])
                else:
                    expected_value = torch.stack(expected_value, dim=0).reshape(batchdims)
                    self.assertEqual(actual_value, expected_value)

        for matsize, batchdims in itertools.product([3, 5], [(3,), (5, 3)]):
            run_test(matsize, batchdims, mat_chars=['sym_pd'])
            run_test(matsize, batchdims, mat_chars=['sing'])
            run_test(matsize, batchdims, mat_chars=['non_sing'])
            run_test(matsize, batchdims, mat_chars=['sym', 'sym_pd', 'sym_psd'])
            run_test(matsize, batchdims, mat_chars=['sing', 'non_sing'])

    @skipCUDAIfNoMagma
    @skipCPUIfNoLapack
    @dtypes(torch.double)
    def test_cholesky_inverse(self, device, dtype):
        from torch.testing._internal.common_utils import random_symmetric_pd_matrix
        a = random_symmetric_pd_matrix(5, dtype=dtype, device=device)

        # compute inverse directly
        inv0 = torch.inverse(a)

        # default case
        chol = torch.cholesky(a)
        inv1 = torch.cholesky_inverse(chol, False)
        self.assertLessEqual(inv0.dist(inv1), 1e-12)

        # upper Triangular Test
        chol = torch.cholesky(a, True)
        inv1 = torch.cholesky_inverse(chol, True)
        self.assertLessEqual(inv0.dist(inv1), 1e-12)

        # lower Triangular Test
        chol = torch.cholesky(a, False)
        inv1 = torch.cholesky_inverse(chol, False)
        self.assertLessEqual(inv0.dist(inv1), 1e-12)

    def _select_broadcastable_dims(self, dims_full=None):
        # select full dimensionality
        if dims_full is None:
            dims_full = []
            ndims = random.randint(1, 4)
            dims_full = [random.randint(1, 8) for _ in range(ndims)]
        else:
            ndims = len(dims_full)

        # select actual dimensions for ops:
        # larger: full ndims, individual sizes may be reduced
        # smaller: possibly reduced ndims, sizes may be reduced
        smaller_ndims = random.randint(1, ndims)
        dims_small = []
        dims_large = []
        for i in range(ndims - 1, -1, -1):
            j = random.randint(1, 3)
            if j == 1:  # no reduced singleton dimension
                ds = dims_full[i]
                dl = dims_full[i]
            elif j == 2:  # larger may have reduced singleton dimension
                ds = dims_full[i]
                dl = 1 if len(dims_small) < smaller_ndims else dims_full[i]
            elif j == 3:  # smaller may have reduced singleton dimension
                ds = 1
                dl = dims_full[i]
            dims_large = [dl] + dims_large
            if len(dims_small) < smaller_ndims:
                dims_small = [ds] + dims_small
        return (dims_small, dims_large, dims_full)

    def test_broadcast_fused_matmul(self, device):
        fns = ["baddbmm", "addbmm", "addmm", "addmv", "addr"]

        for fn in fns:
            batch_dim = random.randint(1, 8)
            n_dim = random.randint(1, 8)
            m_dim = random.randint(1, 8)
            p_dim = random.randint(1, 8)

            def dims_full_for_fn():
                if fn == "baddbmm":
                    return ([batch_dim, n_dim, p_dim], [batch_dim, n_dim, m_dim], [batch_dim, m_dim, p_dim])
                elif fn == "addbmm":
                    return ([n_dim, p_dim], [batch_dim, n_dim, m_dim], [batch_dim, m_dim, p_dim])
                elif fn == "addmm":
                    return ([n_dim, p_dim], [n_dim, m_dim], [m_dim, p_dim])
                elif fn == "addmv":
                    return ([n_dim], [n_dim, m_dim], [m_dim])
                elif fn == "addr":
                    return ([n_dim, m_dim], [n_dim], [m_dim])
                else:
                    raise AssertionError("unknown function")

            (t0_dims_full, t1_dims, t2_dims) = dims_full_for_fn()
            (t0_dims_small, _, _) = self._select_broadcastable_dims(t0_dims_full)

            t0_small = torch.randn(*t0_dims_small, device=device).float()
            t1 = torch.randn(*t1_dims, device=device).float()
            t2 = torch.randn(*t2_dims, device=device).float()

            t0_full = t0_small.expand(*t0_dims_full).to(device)

            fntorch = getattr(torch, fn)
            r0 = fntorch(t0_small, t1, t2)
            r1 = fntorch(t0_full, t1, t2)
            self.assertEqual(r0, r1)

    @tf32_on_and_off(0.001)
    def test_broadcast_batched_matmul(self, device):
        n_dim = random.randint(1, 8)
        m_dim = random.randint(1, 8)
        p_dim = random.randint(1, 8)
        full_batch_dims = [random.randint(1, 3) for i in range(random.randint(1, 3))]
        (batch_dims_small, _, _) = self._select_broadcastable_dims(full_batch_dims)

        def verify_batched_matmul(full_lhs, one_dimensional):
            if not one_dimensional:
                lhs_dims = [n_dim, m_dim]
                rhs_dims = [m_dim, p_dim]
                result_dims = [n_dim, p_dim]
            else:
                lhs_dims = [n_dim, m_dim] if full_lhs else [m_dim]
                rhs_dims = [m_dim, p_dim] if not full_lhs else [m_dim]
                result_dims = [n_dim] if full_lhs else [p_dim]

            lhs_mat_dims = lhs_dims if len(lhs_dims) != 1 else [1, m_dim]
            rhs_mat_dims = rhs_dims if len(rhs_dims) != 1 else [m_dim, 1]
            full_mat_dims = lhs_mat_dims if full_lhs else rhs_mat_dims
            dim0_dims = rhs_dims if full_lhs else lhs_dims
            small_dims = batch_dims_small + (rhs_mat_dims if full_lhs else lhs_mat_dims)

            small = torch.randn(*(small_dims), device=device).float()
            dim0 = torch.randn(*(dim0_dims), device=device).float()
            full = torch.randn(*(full_batch_dims + full_mat_dims), device=device).float()
            if not one_dimensional:
                (lhsTensors, rhsTensors) = ((full,), (small, dim0)) if full_lhs else ((small, dim0), (full,))
            else:
                (lhsTensors, rhsTensors) = ((full,), (dim0,)) if full_lhs else ((dim0,), (full,))

            def maybe_squeeze_result(l, r, result):
                if len(lhs_dims) == 1 and l.dim() != 1:
                    return result.squeeze(-2)
                elif len(rhs_dims) == 1 and r.dim() != 1:
                    return result.squeeze(-1)
                else:
                    return result

            for lhs in lhsTensors:
                lhs_expanded = lhs.expand(*(torch.Size(full_batch_dims) + torch.Size(lhs_mat_dims)))
                lhs_expanded_matmul_fn = lhs_expanded.matmul
                for rhs in rhsTensors:
                    rhs_expanded = ((rhs if len(rhs_dims) != 1 else rhs.unsqueeze(-1)).
                                    expand(*(torch.Size(full_batch_dims) + torch.Size(rhs_mat_dims))))
                    truth = maybe_squeeze_result(lhs_expanded, rhs_expanded, lhs_expanded_matmul_fn(rhs_expanded))
                    for l in (lhs, lhs_expanded):
                        for r in (rhs, rhs_expanded):
                            l_matmul_fn = l.matmul
                            result = maybe_squeeze_result(l, r, l_matmul_fn(r))
                            self.assertEqual(truth, result)
                            # test torch.matmul function as well
                            torch_result = maybe_squeeze_result(l, r, torch.matmul(l, r))
                            self.assertEqual(truth, torch_result)
                            # test torch.matmul with out
                            out = torch.zeros_like(torch_result)
                            torch.matmul(l, r, out=out)
                            self.assertEqual(truth, maybe_squeeze_result(l, r, out))

                # compare to bmm
                bmm_result = (torch.bmm(lhs_expanded.contiguous().view(-1, *lhs_mat_dims),
                                        rhs_expanded.contiguous().view(-1, *rhs_mat_dims)))
                self.assertEqual(truth.view(-1, *result_dims), bmm_result.view(-1, *result_dims))

        for indices in itertools.product((True, False), repeat=2):
            verify_batched_matmul(*indices)

    @skipCUDAIfNoMagma
    @skipCPUIfNoLapack
    @dtypes(torch.float32, torch.float64, torch.complex64, torch.complex128)
    def test_lu_solve_batched_non_contiguous(self, device, dtype):
        from numpy.linalg import solve
        from torch.testing._internal.common_utils import random_fullrank_matrix_distinct_singular_value

        A = random_fullrank_matrix_distinct_singular_value(2, 2, dtype=dtype, device='cpu')
        b = torch.randn(2, 2, 2, dtype=dtype, device='cpu')
        x_exp = torch.as_tensor(solve(A.permute(0, 2, 1).numpy(), b.permute(2, 1, 0).numpy())).to(device)
        A = A.to(device).permute(0, 2, 1)
        b = b.to(device).permute(2, 1, 0)
        assert not A.is_contiguous() and not b.is_contiguous(), "contiguous inputs"
        LU_data, LU_pivots = torch.lu(A)
        x = torch.lu_solve(b, LU_data, LU_pivots)
        self.assertEqual(x, x_exp)

    def lu_solve_test_helper(self, A_dims, b_dims, pivot, device, dtype):
        from torch.testing._internal.common_utils import random_fullrank_matrix_distinct_singular_value

        b = torch.randn(*b_dims, dtype=dtype, device=device)
        A = random_fullrank_matrix_distinct_singular_value(*A_dims, dtype=dtype).to(device)
        LU_data, LU_pivots, info = torch.lu(A, get_infos=True, pivot=pivot)
        self.assertEqual(info, torch.zeros_like(info))
        return b, A, LU_data, LU_pivots

    @skipCPUIfNoLapack
    @skipCUDAIfNoMagma
    @dtypes(torch.float32, torch.float64, torch.complex64, torch.complex128)
    @precisionOverride({torch.float32: 1e-3, torch.complex64: 1e-3,
                        torch.float64: 1e-8, torch.complex128: 1e-8})
    def test_lu_solve(self, device, dtype):
        def sub_test(pivot):
            for k, n in zip([2, 3, 5], [3, 5, 7]):
                b, A, LU_data, LU_pivots = self.lu_solve_test_helper((n,), (n, k), pivot, device, dtype)
                x = torch.lu_solve(b, LU_data, LU_pivots)
                self.assertEqual(b, A.mm(x))

        sub_test(True)
        if self.device_type == 'cuda':
            sub_test(False)

    @skipCUDAIfNoMagma
    @skipCPUIfNoLapack
    @dtypes(torch.float32, torch.float64, torch.complex64, torch.complex128)
    @precisionOverride({torch.float32: 1e-3, torch.complex64: 1e-3,
                        torch.float64: 1e-8, torch.complex128: 1e-8})
    def test_lu_solve_batched(self, device, dtype):
        def sub_test(pivot):
            def lu_solve_batch_test_helper(A_dims, b_dims, pivot):
                b, A, LU_data, LU_pivots = self.lu_solve_test_helper(A_dims, b_dims, pivot, device, dtype)
                x_exp_list = []
                for i in range(b_dims[0]):
                    x_exp_list.append(torch.lu_solve(b[i], LU_data[i], LU_pivots[i]))
                x_exp = torch.stack(x_exp_list)  # Stacked output
                x_act = torch.lu_solve(b, LU_data, LU_pivots)  # Actual output
                self.assertEqual(x_exp, x_act)  # Equality check
                Ax = torch.matmul(A, x_act)
                self.assertEqual(b, Ax)

            for batchsize in [1, 3, 4]:
                lu_solve_batch_test_helper((5, batchsize), (batchsize, 5, 10), pivot)

        # Tests tensors with 0 elements
        b = torch.randn(3, 0, 3, dtype=dtype, device=device)
        A = torch.randn(3, 0, 0, dtype=dtype, device=device)
        LU_data, LU_pivots = torch.lu(A)
        self.assertEqual(torch.empty_like(b), b.lu_solve(LU_data, LU_pivots))

        sub_test(True)
        if self.device_type == 'cuda':
            sub_test(False)

    @slowTest
    @skipCUDAIfNoMagma
    @skipCPUIfNoLapack
    @dtypes(torch.float32, torch.float64, torch.complex64, torch.complex128)
    def test_lu_solve_batched_many_batches(self, device, dtype):
        def run_test(A_dims, b_dims):
            b, A, LU_data, LU_pivots = self.lu_solve_test_helper(A_dims, b_dims, True, device, dtype)
            x = torch.lu_solve(b, LU_data, LU_pivots)
            Ax = torch.matmul(A, x)
            self.assertEqual(Ax, b.expand_as(Ax))

        run_test((5, 65536), (65536, 5, 10))
        run_test((5, 262144), (262144, 5, 10))

    @skipCUDAIfNoMagma
    @skipCPUIfNoLapack
    @dtypes(torch.float32, torch.float64, torch.complex64, torch.complex128)
    def test_lu_solve_batched_broadcasting(self, device, dtype):
        from numpy.linalg import solve
        from torch.testing._internal.common_utils import random_fullrank_matrix_distinct_singular_value

        def run_test(A_dims, b_dims, pivot=True):
            A_matrix_size = A_dims[-1]
            A_batch_dims = A_dims[:-2]
            A = random_fullrank_matrix_distinct_singular_value(A_matrix_size, *A_batch_dims, dtype=dtype)
            b = torch.randn(*b_dims, dtype=dtype)
            x_exp = torch.as_tensor(solve(A.numpy(), b.numpy())).to(dtype=dtype, device=device)
            A, b = A.to(device), b.to(device)
            LU_data, LU_pivots = torch.lu(A, pivot=pivot)
            x = torch.lu_solve(b, LU_data, LU_pivots)
            self.assertEqual(x, x_exp)

        # test against numpy.linalg.solve
        run_test((2, 1, 3, 4, 4), (2, 1, 3, 4, 6))  # no broadcasting
        run_test((2, 1, 3, 4, 4), (4, 6))  # broadcasting b
        run_test((4, 4), (2, 1, 3, 4, 2))  # broadcasting A
        run_test((1, 3, 1, 4, 4), (2, 1, 3, 4, 5))  # broadcasting A & b

    @precisionOverride({torch.float32: 1e-5, torch.complex64: 1e-5})
    @skipCUDAIfNoMagma
    @skipCPUIfNoLapack
    @dtypes(torch.float32, torch.float64, torch.complex64, torch.complex128)
    def test_symeig(self, device, dtype):
        from torch.testing._internal.common_utils import random_hermitian_matrix

        def run_test(dims, eigenvectors, upper):
            x = random_hermitian_matrix(*dims, dtype=dtype, device=device)
            if dtype.is_complex:
                real_dtype = torch.float32 if dtype is torch.complex64 else torch.float64
            else:
                real_dtype = dtype
            oute = torch.empty(dims[1:] + dims[:1], dtype=real_dtype, device=device)
            outv = torch.empty(dims[1:] + dims[:1] * 2, dtype=dtype, device=device)
            torch.symeig(x, eigenvectors=eigenvectors, upper=upper, out=(oute, outv))

            if eigenvectors:
                outv_ = outv.cpu().numpy()
                x_recon = np.matmul(np.matmul(outv_, torch.diag_embed(oute.to(dtype)).cpu().numpy()),
                                    outv_.swapaxes(-2, -1).conj())
                self.assertEqual(x, x_recon, atol=1e-8, rtol=0, msg='Incorrect reconstruction using V @ diag(e) @ V.T')
            else:
                eigvals, _ = torch.symeig(x, eigenvectors=True, upper=upper)
                self.assertEqual(eigvals, oute, msg='Eigenvalues mismatch')
                self.assertEqual(torch.empty(0, device=device, dtype=dtype), outv, msg='Eigenvector matrix not empty')

            rese, resv = x.symeig(eigenvectors=eigenvectors, upper=upper)
            self.assertEqual(rese, oute, msg="outputs of symeig and symeig with out don't match")
            self.assertEqual(resv, outv, msg="outputs of symeig and symeig with out don't match")

            # test non-contiguous
            x = random_hermitian_matrix(*dims, dtype=dtype, device=device)
            n_dim = len(dims) + 1
            # Reverse the batch dimensions and the matrix dimensions and then concat them
            x = x.permute(tuple(range(n_dim - 3, -1, -1)) + (n_dim - 1, n_dim - 2))
            assert not x.is_contiguous(), "x is intentionally non-contiguous"
            rese, resv = torch.symeig(x, eigenvectors=eigenvectors, upper=upper)
            if eigenvectors:
                resv_ = resv.cpu().numpy()
                x_recon = np.matmul(np.matmul(resv_, torch.diag_embed(rese.to(dtype)).cpu().numpy()),
                                    resv_.swapaxes(-2, -1).conj())
                self.assertEqual(x, x_recon, atol=1e-8, rtol=0, msg='Incorrect reconstruction using V @ diag(e) @ V.T')
            else:
                eigvals, _ = torch.symeig(x, eigenvectors=True, upper=upper)
                self.assertEqual(eigvals, rese, msg='Eigenvalues mismatch')
                self.assertEqual(torch.empty(0, device=device, dtype=dtype), resv, msg='Eigenvector matrix not empty')

        batch_dims_set = [(), (3,), (3, 5), (5, 3, 5)]
        for batch_dims, eigenvectors, upper in itertools.product(batch_dims_set, (True, False), (True, False)):
            run_test((5,) + batch_dims, eigenvectors, upper)

    @skipCUDAIfNoMagma
    @skipCPUIfNoLapack
    def test_pca_lowrank(self, device):
        from torch.testing._internal.common_utils import random_lowrank_matrix, random_sparse_matrix

        dtype = torch.double

        def run_subtest(guess_rank, actual_rank, matrix_size, batches, device, pca, **options):
            density = options.pop('density', 1)
            if isinstance(matrix_size, int):
                rows = columns = matrix_size
            else:
                rows, columns = matrix_size
            if density == 1:
                a_input = random_lowrank_matrix(actual_rank, rows, columns, *batches, device=device, dtype=dtype)
                a = a_input
            else:
                a_input = random_sparse_matrix(rows, columns, density, device=device, dtype=dtype)
                a = a_input.to_dense()

            u, s, v = pca(a_input, q=guess_rank, **options)

            self.assertEqual(s.shape[-1], guess_rank)
            self.assertEqual(u.shape[-2], rows)
            self.assertEqual(u.shape[-1], guess_rank)
            self.assertEqual(v.shape[-1], guess_rank)
            self.assertEqual(v.shape[-2], columns)

            A1 = u.matmul(s.diag_embed()).matmul(v.transpose(-2, -1))
            ones_m1 = torch.ones(batches + (rows, 1), dtype=a.dtype, device=device)
            c = a.sum(axis=-2) / rows
            c = c.reshape(batches + (1, columns))
            A2 = a - ones_m1.matmul(c)
            self.assertEqual(A1, A2)

            if density == 1:
                # actual rank is known only for dense input
                detect_rank = (s.abs() > 1e-5).sum(axis=-1)
                self.assertEqual(actual_rank * torch.ones(batches, device=device, dtype=torch.int64), detect_rank)
                U, S, V = torch.svd(A2)
                self.assertEqual(s[..., :actual_rank], S[..., :actual_rank])

        all_batches = [(), (1,), (3,), (2, 3)]
        for actual_rank, size, all_batches in [
                (2, (17, 4), all_batches),
                (2, (100, 4), all_batches),
                (6, (100, 40), all_batches),
                (12, (1000, 1000), [()]),
        ]:
            for batches in all_batches:
                for guess_rank in [
                        actual_rank,
                        actual_rank + 2,
                        actual_rank + 6,
                ]:
                    if guess_rank <= min(*size):
                        run_subtest(guess_rank, actual_rank, size, batches, device, torch.pca_lowrank)
                        run_subtest(guess_rank, actual_rank, size[::-1], batches, device, torch.pca_lowrank)

        # sparse input
        for guess_rank, size in [
                (4, (17, 4)), (4, (4, 17)), (16, (17, 17)),
                (21, (100, 40)), (20, (40, 100)), (600, (1000, 1000))]:
            for density in [0.005, 0.1]:
                run_subtest(guess_rank, None, size, (), device, torch.pca_lowrank, density=density)

        # jitting support
        jitted = torch.jit.script(torch.pca_lowrank)
        guess_rank, actual_rank, size, batches = 2, 2, (17, 4), ()
        run_subtest(guess_rank, actual_rank, size, batches, device, jitted)

    # Ensure that nuclear_norm's out variant gives the same result as the non-out
    @onlyOnCPUAndCUDA
    @skipCUDAIfNoMagma
    @skipCPUIfNoLapack
    @dtypes(torch.float32, torch.float64)
    def test_nuclear_norm_out(self, device, dtype):
        test_cases = [
            # input size, dim
            ((25, 25), None),
            ((25, 25), (0, 1)),
            ((25, 25), (1, 0)),
            ((25, 25, 25), (2, 0)),
            ((25, 25, 25), (0, 1)),
        ]
        for keepdim in [False, True]:
            for input_size, dim in test_cases:
                msg = f'input_size: {input_size}, dim: {dim}, keepdim: {keepdim}'
                x = torch.randn(*input_size, device=device, dtype=dtype)
                result_out = torch.empty(0, device=device, dtype=dtype)
                if dim is None:
                    result = torch.nuclear_norm(x, keepdim=keepdim)
                    torch.nuclear_norm(x, keepdim=keepdim, out=result_out)
                else:
                    result = torch.nuclear_norm(x, keepdim=keepdim, dim=dim)
                    torch.nuclear_norm(x, keepdim=keepdim, dim=dim, out=result_out)
                self.assertEqual(result, result_out, msg=msg)

    @skipCUDAIfNoMagma
    @skipCPUIfNoLapack
    def test_geqrf(self, device):
        a = torch.randn(5, 5, device=device)
        b, c = torch.geqrf(a)
        b_placeholder, c_placeholder = torch.empty_like(b), torch.empty_like(c)
        torch.geqrf(a, out=(b_placeholder, c_placeholder))
        self.assertEqual(b, b_placeholder)
        self.assertEqual(c, c_placeholder)

    @skipCUDAIfNoMagma
    @skipCPUIfNoLapack
    @dtypes(torch.double)
    def test_lstsq(self, device, dtype):
        def _test_underdetermined(a, b, expectedNorm):
            # underdetermined systems are only supported on CPU
            if self.device_type != 'cpu':
                return

            m = a.size()[0]
            n = a.size()[1]
            assert(m <= n)

            a_copy = a.clone()
            b_copy = b.clone()
            res1 = torch.lstsq(b, a)[0]
            self.assertEqual(a, a_copy, atol=0, rtol=0)
            self.assertEqual(b, b_copy, atol=0, rtol=0)
            self.assertEqual((torch.mm(a, res1) - b).norm(), expectedNorm, atol=1e-8, rtol=0)

            ta = torch.tensor((), dtype=dtype, device=device)
            tb = torch.tensor((), dtype=dtype, device=device)
            res2 = torch.lstsq(b, a, out=(tb, ta))[0]
            self.assertEqual(a, a_copy, atol=0, rtol=0)
            self.assertEqual(b, b_copy, atol=0, rtol=0)
            self.assertEqual((torch.mm(a, res1) - b).norm(), expectedNorm, atol=1e-8, rtol=0)

            res3 = torch.lstsq(b, a, out=(b, a))[0]
            self.assertEqual((torch.mm(a_copy, b) - b_copy).norm(), expectedNorm, atol=1e-8, rtol=0)
            self.assertEqual(res1, tb, atol=0, rtol=0)
            self.assertEqual(res1, b, atol=0, rtol=0)
            self.assertEqual(res1, res2, atol=0, rtol=0)
            self.assertEqual(res1, res3, atol=0, rtol=0)

        def _test_overdetermined(a, b, expectedNorm):
            m = a.size()[0]
            n = a.size()[1]
            assert(m > n)

            def check_norm(a, b, expected_norm, gels_result):
                # Checks |ax - b| and the residual info from the result

                # The first n rows is the least square solution.
                # Rows n to m-1 contain residual information.
                x = gels_result[:n]
                resid_info = gels_result[n:]

                resid_norm = (torch.mm(a, x) - b).norm()
                self.assertEqual(resid_norm, expectedNorm, atol=1e-8, rtol=0)
                self.assertEqual(resid_info.norm(), resid_norm, atol=1e-8, rtol=0)

            a_copy = a.clone()
            b_copy = b.clone()
            res1 = torch.lstsq(b, a)[0]
            self.assertEqual(a, a_copy, atol=0, rtol=0)
            self.assertEqual(b, b_copy, atol=0, rtol=0)
            check_norm(a, b, expectedNorm, res1)

            ta = torch.tensor((), dtype=dtype, device=device)
            tb = torch.tensor((), dtype=dtype, device=device)
            res2 = torch.lstsq(b, a, out=(tb, ta))[0]
            self.assertEqual(a, a_copy, atol=0, rtol=0)
            self.assertEqual(b, b_copy, atol=0, rtol=0)
            check_norm(a, b, expectedNorm, res2)

            res3 = torch.lstsq(b, a, out=(b, a))[0]
            check_norm(a_copy, b_copy, expectedNorm, res3)

            self.assertEqual(res1, tb, atol=0, rtol=0)
            self.assertEqual(res1, b, atol=0, rtol=0)
            self.assertEqual(res1, res2, atol=0, rtol=0)
            self.assertEqual(res1, res3, atol=0, rtol=0)

        # basic test
        expectedNorm = 0
        a = torch.tensor(((1.44, -9.96, -7.55, 8.34),
                          (-7.84, -0.28, 3.24, 8.09),
                          (-4.39, -3.24, 6.27, 5.28),
                          (4.53, 3.83, -6.64, 2.06)), dtype=dtype, device=device).t()
        b = torch.tensor(((8.58, 8.26, 8.48, -5.28),
                          (9.35, -4.43, -0.70, -0.26)), dtype=dtype, device=device).t()
        _test_underdetermined(a, b, expectedNorm)

        # test overdetermined
        expectedNorm = 17.390200628863
        a = torch.tensor(((1.44, -9.96, -7.55, 8.34, 7.08, -5.45),
                          (-7.84, -0.28, 3.24, 8.09, 2.52, -5.70),
                          (-4.39, -3.24, 6.27, 5.28, 0.74, -1.19),
                          (4.53, 3.83, -6.64, 2.06, -2.47, 4.70)), dtype=dtype, device=device).t()
        b = torch.tensor(((8.58, 8.26, 8.48, -5.28, 5.72, 8.93),
                          (9.35, -4.43, -0.70, -0.26, -7.36, -2.52)), dtype=dtype, device=device).t()
        _test_overdetermined(a, b, expectedNorm)

        # test underdetermined
        expectedNorm = 0
        a = torch.tensor(((1.44, -9.96, -7.55),
                          (-7.84, -0.28, 3.24),
                          (-4.39, -3.24, 6.27),
                          (4.53, 3.83, -6.64)), dtype=dtype, device=device).t()
        b = torch.tensor(((8.58, 8.26, 8.48),
                          (9.35, -4.43, -0.70)), dtype=dtype, device=device).t()
        _test_underdetermined(a, b, expectedNorm)

        # test reuse
        expectedNorm = 0
        a = torch.tensor(((1.44, -9.96, -7.55, 8.34),
                          (-7.84, -0.28, 3.24, 8.09),
                          (-4.39, -3.24, 6.27, 5.28),
                          (4.53, 3.83, -6.64, 2.06)), dtype=dtype, device=device).t()
        b = torch.tensor(((8.58, 8.26, 8.48, -5.28),
                          (9.35, -4.43, -0.70, -0.26)), dtype=dtype, device=device).t()
        ta = torch.tensor((), dtype=dtype, device=device)
        tb = torch.tensor((), dtype=dtype, device=device)
        torch.lstsq(b, a, out=(tb, ta))
        self.assertEqual((torch.mm(a, tb) - b).norm(), expectedNorm, atol=1e-8, rtol=0)
        torch.lstsq(b, a, out=(tb, ta))
        self.assertEqual((torch.mm(a, tb) - b).norm(), expectedNorm, atol=1e-8, rtol=0)
        torch.lstsq(b, a, out=(tb, ta))
        self.assertEqual((torch.mm(a, tb) - b).norm(), expectedNorm, atol=1e-8, rtol=0)

    @skipCUDAIfNoMagma
    @skipCPUIfNoLapack
    def test_lapack_empty(self, device):
        # FIXME: these are just a selection of LAPACK functions -- we need a general strategy here.
        # The LAPACK functions themselves generally do NOT work with zero sized dimensions, although
        # numpy/sci often has a direct wrapper (e.g. lu_factor) and a wrapper that "does the right thing"
        # (e.g. lu).  We often name our functions identically to the lapack function, so it will take work
        # to name / migrate-to better wrappers.
        def fn(torchfn, *args):
            return torchfn(*tuple(torch.randn(shape, device=device) if isinstance(shape, tuple) else shape
                                  for shape in args))

        # inverse, pinverse
        self.assertEqual((0, 0), fn(torch.inverse, (0, 0)).shape)
        self.assertEqual((5, 0), fn(torch.pinverse, (0, 5)).shape)
        self.assertEqual((0, 5), fn(torch.pinverse, (5, 0)).shape)
        self.assertEqual((0, 0), fn(torch.pinverse, (0, 0)).shape)

        # det, logdet, slogdet
        self.assertEqual(torch.tensor(1., device=device), fn(torch.det, (0, 0)))
        self.assertEqual(torch.tensor(0., device=device), fn(torch.logdet, (0, 0)))
        self.assertEqual((torch.tensor(1., device=device), torch.tensor(0., device=device)),
                         fn(torch.slogdet, (0, 0)))

        # eig, symeig
        evalues, evectors = fn(torch.eig, (0, 0), True)
        self.assertEqual([(0, 2), (0, 0)], [evalues.shape, evectors.shape])
        evalues, evectors = fn(torch.symeig, (0, 0), True)
        self.assertEqual([(0,), (0, 0)], [evalues.shape, evectors.shape])

        # qr
        q, r = fn(torch.qr, (3, 0), True)
        self.assertEqual([(3, 0), (0, 0)], [q.shape, r.shape])
        q, r = fn(torch.qr, (0, 3), True)
        self.assertEqual([(0, 0), (0, 3)], [q.shape, r.shape])
        q, r = fn(torch.qr, (3, 0), False)
        self.assertEqual([(3, 3), (3, 0)], [q.shape, r.shape])

        # lstsq
        self.assertRaises(RuntimeError, lambda: torch.lstsq(torch.randn(0, 0), torch.randn(0, 0)))
        self.assertRaises(RuntimeError, lambda: torch.lstsq(torch.randn(0,), torch.randn(0, 0)))

    @tf32_on_and_off(0.005)
    def test_tensordot(self, device):
        a = torch.arange(60., device=device).reshape(3, 4, 5)
        b = torch.arange(24., device=device).reshape(4, 3, 2)
        c = torch.tensordot(a, b, dims=([1, 0], [0, 1])).cpu()
        cn = torch.from_numpy(np.tensordot(a.cpu().numpy(), b.cpu().numpy(),
                                           axes=([1, 0], [0, 1])))
        self.assertEqual(c, cn)

        cout = torch.zeros((5, 2))
        torch.tensordot(a, b, dims=([1, 0], [0, 1]), out=cout).cpu()
        self.assertEqual(c, cout)

        a = torch.randn(2, 3, 4, 5, device=device)
        b = torch.randn(4, 5, 6, 7, device=device)
        c = torch.tensordot(a, b, dims=2).cpu()
        cn = torch.from_numpy(np.tensordot(a.cpu().numpy(), b.cpu().numpy(),
                                           axes=2))

        with self.assertRaisesRegex(RuntimeError, "expects dims >= 0"):
            torch.tensordot(a, b, dims=-1)

        self.assertEqual(c, cn)
        c = torch.tensordot(a, b).cpu()
        cn = torch.from_numpy(np.tensordot(a.cpu().numpy(), b.cpu().numpy()))
        self.assertEqual(c, cn)


instantiate_device_type_tests(TestLinalg, globals())

if __name__ == '__main__':
    run_tests()<|MERGE_RESOLUTION|>--- conflicted
+++ resolved
@@ -24,12 +24,8 @@
      skipCUDAIfNoMagmaAndNoCusolver, skipCUDAIfRocm, onlyOnCPUAndCUDA, dtypesIfCUDA,
      onlyCUDA)
 from torch.testing import floating_and_complex_types, floating_types, all_types
-<<<<<<< HEAD
+from torch.testing._internal.jit_metaprogramming_utils import gen_script_fn_and_args
 from torch.testing._internal.common_cuda import SM53OrLater, tf32_on_and_off, CUDA11OrLater, CUDA9
-from torch.testing._internal.jit_metaprogramming_utils import gen_script_fn_and_args
-=======
-from torch.testing._internal.common_cuda import tf32_on_and_off, tf32_is_not_fp32
->>>>>>> 8e9ed27a
 from torch.autograd import gradcheck, gradgradcheck
 
 # Protects against includes accidentally setting the default dtype
@@ -40,16 +36,10 @@
 if TEST_SCIPY:
     import scipy
 
-<<<<<<< HEAD
-=======
-# TODO: make this common and import it
-AMPERE_OR_ROCM = TEST_WITH_ROCM or tf32_is_not_fp32()
-
 # See #49409, we should remove these if we end up with a global gradcheck setting
 gradcheck = partial(gradcheck, check_batched_grad=True)
 gradgradcheck = partial(gradgradcheck, check_batched_grad=True)
 
->>>>>>> 8e9ed27a
 class TestLinalg(TestCase):
     exact_dtype = True
 
